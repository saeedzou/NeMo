--- conflicted
+++ resolved
@@ -14,8 +14,5 @@
 jieba
 ftfy
 flask_restful
-<<<<<<< HEAD
-=======
 einops
->>>>>>> 9f52c692
 ijson