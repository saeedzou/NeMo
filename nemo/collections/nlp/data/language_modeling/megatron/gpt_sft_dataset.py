--- conflicted
+++ resolved
@@ -166,58 +166,6 @@
             # else:
             #     pre_pad = []
             pre_pad = []
-<<<<<<< HEAD
-            tokenized_text = pre_pad + self.tokenizer.text_to_ids(text)
-            context_ids = pre_pad + self.tokenizer.text_to_ids(context)
-            answer_ids = tokenized_text[len(context_ids) :]
-            total_ids = len(context_ids) + len(answer_ids)
-            if self.add_bos:
-                total_ids += 1
-            if self.add_sep:
-                total_ids += 1
-            if self.add_eos:
-                total_ids += 1
-
-            # If the total number of token is greater than the max, we will try to truncate the answer
-            if total_ids > self.max_seq_length:
-                truncation_length = total_ids - self.max_seq_length
-                if self.truncation_field == "answer":
-                    answer_ids = answer_ids[: -min(truncation_length, len(answer_ids))]
-                elif self.truncation_field == "context":
-                    context_ids = context_ids[: -min(truncation_length, len(context_ids))]
-
-            if len(context_ids) > self.max_seq_length:
-                context_ids = context_ids[: self.max_seq_length]
-
-            assert len(context_ids) <= self.max_seq_length
-            input_ids = context_ids
-
-            answer_start_idx = len(input_ids)
-            # Adds sep token between text/prompt and answer
-            if self.add_sep:
-                input_ids = input_ids + [self.sep_id]
-                answer_start_idx += 1
-
-            input_ids = input_ids + answer_ids
-
-            if self.add_bos:
-                input_ids = [self.tokenizer.bos_id] + input_ids
-                answer_start_idx += 1
-            if self.add_eos:
-                input_ids = input_ids + [self.tokenizer.eos_id]
-
-            if len(input_ids) < self.min_seq_length or len(input_ids) > self.max_seq_length:
-                input_ids = input_ids[: self.max_seq_length]
-
-            processed_example = {
-                'input_ids': input_ids,
-                'answer_start_idx': answer_start_idx,
-                'context_ids': context_ids,
-                'context_length': len(context_ids),
-            }
-
-            return processed_example
-=======
         tokenized_text = pre_pad + self.tokenizer.text_to_ids(text)
         context_ids = pre_pad + self.tokenizer.text_to_ids(context)
         answer_ids = tokenized_text[len(context_ids) :]
@@ -231,46 +179,45 @@
         if self.add_eos:
             total_ids += 1
 
-        # If the total number of token is greater than the max, we will try to truncate the answer
-        if total_ids > self.max_seq_length:
-            truncation_length = total_ids - self.max_seq_length
-            if self.truncation_field == "answer":
-                answer_ids = answer_ids[: -min(truncation_length, len(answer_ids))]
-            elif self.truncation_field == "context":
-                context_ids = context_ids[: -min(truncation_length, len(context_ids))]
-
-        if len(context_ids) > self.max_seq_length:
-            context_ids = context_ids[: self.max_seq_length]
-
-        assert len(context_ids) <= self.max_seq_length
-        input_ids = context_ids
-
-        answer_start_idx = len(input_ids)
-        # Adds sep token between text/prompt and answer
-        if self.add_sep:
-            input_ids = input_ids + [self.sep_id]
-            answer_start_idx += 1
-
-        input_ids = input_ids + answer_ids
-
-        if self.add_bos:
-            input_ids = [self.tokenizer.bos_id] + input_ids
-            answer_start_idx += 1
-        if self.add_eos:
-            input_ids = input_ids + [self.tokenizer.eos_id]
-
-        if len(input_ids) < self.min_seq_length or len(input_ids) > self.max_seq_length:
-            input_ids = input_ids[: self.max_seq_length]
-
-        processed_example = {
-            'input_ids': input_ids,
-            'answer_start_idx': answer_start_idx,
-            'context_ids': context_ids,
-            'context_length': len(context_ids),
-        }
-
-        return processed_example
->>>>>>> e9b0b118
+            # If the total number of token is greater than the max, we will try to truncate the answer
+            if total_ids > self.max_seq_length:
+                truncation_length = total_ids - self.max_seq_length
+                if self.truncation_field == "answer":
+                    answer_ids = answer_ids[: -min(truncation_length, len(answer_ids))]
+                elif self.truncation_field == "context":
+                    context_ids = context_ids[: -min(truncation_length, len(context_ids))]
+
+            if len(context_ids) > self.max_seq_length:
+                context_ids = context_ids[: self.max_seq_length]
+
+            assert len(context_ids) <= self.max_seq_length
+            input_ids = context_ids
+
+            answer_start_idx = len(input_ids)
+            # Adds sep token between text/prompt and answer
+            if self.add_sep:
+                input_ids = input_ids + [self.sep_id]
+                answer_start_idx += 1
+
+            input_ids = input_ids + answer_ids
+
+            if self.add_bos:
+                input_ids = [self.tokenizer.bos_id] + input_ids
+                answer_start_idx += 1
+            if self.add_eos:
+                input_ids = input_ids + [self.tokenizer.eos_id]
+
+            if len(input_ids) < self.min_seq_length or len(input_ids) > self.max_seq_length:
+                input_ids = input_ids[: self.max_seq_length]
+
+            processed_example = {
+                'input_ids': input_ids,
+                'answer_start_idx': answer_start_idx,
+                'context_ids': context_ids,
+                'context_length': len(context_ids),
+            }
+
+            return processed_example
 
     def _maybe_cast_to_list(self, x):
         if isinstance(x, np.ndarray):
