# Copyright (c) 2022, NVIDIA CORPORATION.  All rights reserved.
#
# Licensed under the Apache License, Version 2.0 (the "License");
# you may not use this file except in compliance with the License.
# You may obtain a copy of the License at
#
#     http://www.apache.org/licenses/LICENSE-2.0
#
# Unless required by applicable law or agreed to in writing, software
# distributed under the License is distributed on an "AS IS" BASIS,
# WITHOUT WARRANTIES OR CONDITIONS OF ANY KIND, either express or implied.
# See the License for the specific language governing permissions and
# limitations under the License.

import enum
from typing import Dict, Optional

import torch
import torch.nn.init as init
from torch import nn

from nemo.collections.nlp.modules.common.megatron.fused_bias_gelu import fused_bias_gelu
from nemo.collections.nlp.modules.common.megatron.utils import ApexGuardDefaults, init_method_normal
from nemo.core.classes import Exportable, NeuralModule
from nemo.core.classes.common import typecheck
from nemo.core.neural_types import ChannelType, NeuralType

try:
    from apex.transformer import parallel_state, tensor_parallel

    HAVE_APEX = True

except (ImportError, ModuleNotFoundError):
    HAVE_APEX = False

    # fake missing classes with None attributes
    ModelType = AttnMaskType = AttnType = LayerType = ApexGuardDefaults()


__all__ = ["PromptEncoder", "PromptEncoderType"]


class PromptEncoderType(enum.Enum):
    TPMLP = "tpmlp"  # mlp model that support tensor parallel, better work together with a large language model
    MLP = "mlp"
    LSTM = "lstm"
<<<<<<< HEAD
    EMBEDDING = "embedding"


class PromptEmbedding(NeuralModule, Exportable):
    """Prompt embeddings

    Arugments:
        init_from_prompt_text: Whether to intialize prompt embeddings
                               from from certain lm embeddings
                               corresponding to a prompt string
        hidden_size: hidden size should match lm embedding size
        total_virtual_tokens: length of prompt initalized from torch init method
        word_embedding_weights: token embedding vectors for text init option
        init_method: pytorch init method
        prompt_embedding_dropout_prob: dropout probablity
    """
=======
>>>>>>> fa22a1fc

    def __init__(
        self, hidden_size, total_virtual_tokens,
    ):
        super().__init__()

<<<<<<< HEAD
        self.hidden_size = hidden_size
        self.total_virtual_tokens = total_virtual_tokens

        # Randomly init token and position embeddings
        self.prompt_embeddings = torch.nn.Embedding(self.total_virtual_tokens, self.hidden_size)
        self.prompt_embeddings.weight.data.fill_(0.0)
        self.prompt_embeddings.weight.requires_grad = False

        # Set fixed indicies for forward pass
        self.register_buffer('indices', torch.LongTensor(list(range(self.total_virtual_tokens))))

    def clear_prompt_embedding_weights(self,):
        """
        Method sets the prompt embedding weights to 0.0
        """
        self.prompt_embeddings.weight.fill_(0.0)

    def set_prompt_embedding_weights(self, weight: torch.Tensor):
        """
        Method sets the prompt embedding weights with a new weight w
        """
        self.prompt_embeddings.weight.data = weight.type_as(self.prompt_embeddings.weight.data)

    def forward(self,):
        """ 
        Does forward pass
        """
        return self.prompt_embeddings(self.indices)


class InferenceTable(NeuralModule, Exportable):
    """ 
    A wrapper class that holds the output representations of the PromptEncoder Model. 
    At inference time we do not need to forward pass through the full PromptEncoder and can just use this class.
    """

    def __init__(self, taskname, hidden_size, total_virtual_tokens, is_inference_ready=False):
        super().__init__()
        self.taskname = taskname
        self.hidden_size = hidden_size
        self.total_virtual_tokens = total_virtual_tokens
        self.prompt_table = torch.nn.ModuleDict()
        self.prompt_table[self.taskname] = PromptEmbedding(self.hidden_size, self.total_virtual_tokens)
        self.prompt_table[self.taskname].prompt_embeddings.weight.requires_grad = False
        self.prompt_table[self.taskname].clear_prompt_embedding_weights()
        self.is_inference_ready = is_inference_ready

    def set_prompt_table(self, prompt_representation: torch.Tensor):
        """
        Method sets the prompt embedding inside self.prompt_table[taskname] with new weights
        """
        self.prompt_table[self.taskname].set_prompt_embedding_weights(prompt_representation)
        self.is_inference_ready = True

    def get_prompt_table(self,):
        """ 
        Returns the prompt representation cached in the prompt table
        """
        return self.prompt_table[self.taskname].forward()

    def clear_prompt_table(self,):
        """
        Method "clears" the prompt embedding inside self.prompt_table[taskname] by setting it to zero.
        """
        self.prompt_table[self.taskname].clear_prompt_embedding_weights()
        self.is_inference_ready = False


=======
>>>>>>> fa22a1fc
class TPMLP(NeuralModule, Exportable):
    """
    The Tensor Parallel MLP prompt encoder network that is used to generate the virtual 
    token embeddings for p-tuning. It only have two layers.
    """

    def __init__(
        self, total_virtual_tokens: int, hidden_size: int, output_size: int, init_std: float,
    ):
        """
        Initializes the Tensor Model parallel MLP PromptEncoderMLP module.
        Args:
            total_virtual_tokens: the total number of vitural tokens
            hidden_size: hidden dimension
            output_size:  the output dimension
            init_std: the MLP init std value 
        """
        super().__init__()
        self.hidden_size = hidden_size
        self.output_size = output_size
        self.total_virtual_tokens = total_virtual_tokens
        self.activation = "gelu"

        sequence_parallel = False
        gradient_accumulation_fusion = False
        no_async_tensor_model_parallel_allreduce = (
            parallel_state.get_tensor_model_parallel_world_size() == 1 or sequence_parallel
        )
        self.first = tensor_parallel.ColumnParallelLinear(
            self.output_size,
            self.hidden_size,
            gather_output=False,
            init_method=init_method_normal(init_std),
            skip_bias_add=True,
            use_cpu_initialization=False,
            bias=True,
            sequence_parallel_enabled=sequence_parallel,
            no_async_tensor_model_parallel_allreduce=no_async_tensor_model_parallel_allreduce,
            gradient_accumulation_fusion=gradient_accumulation_fusion,
        )
        self.second = tensor_parallel.RowParallelLinear(
            self.hidden_size,
            self.output_size,
            input_is_parallel=True,
            init_method=init_method_normal(init_std),
            skip_bias_add=True,
            use_cpu_initialization=False,
            bias=True,
            sequence_parallel_enabled=sequence_parallel,
            gradient_accumulation_fusion=gradient_accumulation_fusion,
        )

    def forward(self, input_embeds) -> torch.Tensor:
        intermediate_parallel, bias_parallel = self.first(input_embeds)
        intermediate_parallel = fused_bias_gelu(intermediate_parallel, bias_parallel)
        output_embeds, bias_parallel = self.second(intermediate_parallel)
        output_embeds = output_embeds + bias_parallel
        return output_embeds


class PromptEncoder(NeuralModule, Exportable):
    """
    The prompt encoder network that is used to generate the virtual 
    token embeddings for p-tuning.
    """

    @property
    def input_types(self) -> Optional[Dict[str, NeuralType]]:
        return {
            "taskname_embeddings": NeuralType(("B", "T", "C"), ChannelType(), optional=False),
        }

    @property
    def output_types(self) -> Optional[Dict[str, NeuralType]]:
        return {"output_embeds": NeuralType(("B", "T", "C"), ChannelType())}

    def __init__(
        self,
        encoder_type: enum,
        total_virtual_tokens: int,
        token_dim: int,
        hidden_size,
        lstm_dropout: float,
        num_layers: int,
        init_std: float,
<<<<<<< HEAD
        taskname: str = "taskname",
=======
>>>>>>> fa22a1fc
    ):
        """
        Initializes the PromptEncoder module.
        Args:
            total_virtual_tokens: the total number of vitural tokens
            hidden_size: hidden dimension
            lstm_dropout: the dropout used for the LSTM
            num_layers: number of layers used in the LSTM
            init_std: used for TPMLP encoder type to initialize the mlp weights
        """
        super().__init__()
        self.token_dim = token_dim
        self.input_size = token_dim
        self.output_size = token_dim
        self.hidden_size = hidden_size
        self.lstm_hidden_size = self.hidden_size // 2
        self.total_virtual_tokens = total_virtual_tokens
        self.encoder_type = encoder_type
        self.activation = "gelu"
        self.init_std = init_std
<<<<<<< HEAD
        self.taskname = taskname
=======
>>>>>>> fa22a1fc

        # Set fixed indicies for forward pass
        self.register_buffer("indices", torch.LongTensor(list(range(self.total_virtual_tokens))))

        # embedding
        self.embedding = torch.nn.Embedding(self.total_virtual_tokens, self.token_dim)
        self.inference_table = InferenceTable(taskname, self.token_dim, self.total_virtual_tokens)

        if self.encoder_type == PromptEncoderType.EMBEDDING:
            init.xavier_normal_(self.embedding.weight)  # Equivalent to random init in old implementation
        elif self.encoder_type == PromptEncoderType.LSTM:
            # LSTM
            self.lstm_head = torch.nn.LSTM(
                input_size=self.input_size,
                hidden_size=self.lstm_hidden_size,
                num_layers=num_layers,
                dropout=lstm_dropout,
                bidirectional=True,
                batch_first=True,
            )

            self.mlp_head = nn.Sequential(
                nn.Linear(self.lstm_hidden_size * 2, self.lstm_hidden_size * 2),
                nn.ReLU(),
                nn.Linear(self.lstm_hidden_size * 2, self.output_size),
            )

        elif self.encoder_type == PromptEncoderType.MLP:
            if num_layers <= 1:
                raise ValueError(
                    "The MLP prompt encoder must have at least 2 layers, and exactly 2 layers is recommended."
                )

            layers = [nn.Linear(self.input_size, self.hidden_size), nn.ReLU()]
            for _ in range(num_layers - 2):
                layers.extend([nn.Linear(self.hidden_size, self.hidden_size), nn.ReLU()])

            layers.append(nn.Linear(self.hidden_size, self.output_size))
            self.mlp_head = nn.Sequential(*layers)

        elif self.encoder_type == PromptEncoderType.TPMLP:
            self.tpmlp = TPMLP(self.total_virtual_tokens, self.hidden_size, self.output_size, self.init_std,)
        else:
            raise ValueError("Prompt encoder type not recognized. Please use one of MLP (recommended) or LSTM.")

    def set_inference_table(self,):
        """
        This method caches the output representation from the Encoder and saves it inside `self.inference_table`.
        """
        prompt_representation = self._forward().detach().clone()
        self.inference_table.set_prompt_table(prompt_representation)

    def clear_inference_table(self,):
        self.inference_table.clear_prompt_table()

    def get_inference_table(self,):
        return self.inference_table.get_prompt_table()

    def _forward(self,):
        input_embeds = self.embedding(self.indices)
        if self.encoder_type == PromptEncoderType.EMBEDDING:
            output_embeds = input_embeds
        elif self.encoder_type == PromptEncoderType.LSTM:
            output_embeds = self.mlp_head(self.lstm_head(input_embeds)[0])
        elif self.encoder_type == PromptEncoderType.MLP:
            output_embeds = self.mlp_head(input_embeds)
        elif self.encoder_type == PromptEncoderType.TPMLP:
            output_embeds = self.tpmlp(input_embeds)
        else:
            raise ValueError("Prompt encoder type not recognized. Pl.")
        return output_embeds

    def forward(self, batch_size: int) -> torch.Tensor:
        if self.training:
            if self.inference_table.is_inference_ready:
                self.clear_inference_table()
            output_embeds = self._forward()
        else:
            if not self.inference_table.is_inference_ready:
                self.set_inference_table()
            output_embeds = self.get_inference_table()

        output_embeds = output_embeds.expand(batch_size, self.total_virtual_tokens, self.token_dim)
        return output_embeds<|MERGE_RESOLUTION|>--- conflicted
+++ resolved
@@ -38,13 +38,13 @@
 
 
 __all__ = ["PromptEncoder", "PromptEncoderType"]
+__all__ = ["PromptEncoder", "PromptEncoderType"]
 
 
 class PromptEncoderType(enum.Enum):
     TPMLP = "tpmlp"  # mlp model that support tensor parallel, better work together with a large language model
     MLP = "mlp"
     LSTM = "lstm"
-<<<<<<< HEAD
     EMBEDDING = "embedding"
 
 
@@ -61,15 +61,12 @@
         init_method: pytorch init method
         prompt_embedding_dropout_prob: dropout probablity
     """
-=======
->>>>>>> fa22a1fc
 
     def __init__(
         self, hidden_size, total_virtual_tokens,
     ):
         super().__init__()
 
-<<<<<<< HEAD
         self.hidden_size = hidden_size
         self.total_virtual_tokens = total_virtual_tokens
 
@@ -138,14 +135,15 @@
         self.is_inference_ready = False
 
 
-=======
->>>>>>> fa22a1fc
 class TPMLP(NeuralModule, Exportable):
     """
     The Tensor Parallel MLP prompt encoder network that is used to generate the virtual 
     token embeddings for p-tuning. It only have two layers.
     """
 
+    def __init__(
+        self, total_virtual_tokens: int, hidden_size: int, output_size: int, init_std: float,
+    ):
     def __init__(
         self, total_virtual_tokens: int, hidden_size: int, output_size: int, init_std: float,
     ):
@@ -163,12 +161,15 @@
         self.total_virtual_tokens = total_virtual_tokens
         self.activation = "gelu"
 
+        self.activation = "gelu"
+
         sequence_parallel = False
         gradient_accumulation_fusion = False
         no_async_tensor_model_parallel_allreduce = (
             parallel_state.get_tensor_model_parallel_world_size() == 1 or sequence_parallel
         )
         self.first = tensor_parallel.ColumnParallelLinear(
+            self.output_size,
             self.output_size,
             self.hidden_size,
             gather_output=False,
@@ -183,6 +184,7 @@
         self.second = tensor_parallel.RowParallelLinear(
             self.hidden_size,
             self.output_size,
+            self.output_size,
             input_is_parallel=True,
             init_method=init_method_normal(init_std),
             skip_bias_add=True,
@@ -193,6 +195,7 @@
         )
 
     def forward(self, input_embeds) -> torch.Tensor:
+    def forward(self, input_embeds) -> torch.Tensor:
         intermediate_parallel, bias_parallel = self.first(input_embeds)
         intermediate_parallel = fused_bias_gelu(intermediate_parallel, bias_parallel)
         output_embeds, bias_parallel = self.second(intermediate_parallel)
@@ -210,10 +213,12 @@
     def input_types(self) -> Optional[Dict[str, NeuralType]]:
         return {
             "taskname_embeddings": NeuralType(("B", "T", "C"), ChannelType(), optional=False),
+            "taskname_embeddings": NeuralType(("B", "T", "C"), ChannelType(), optional=False),
         }
 
     @property
     def output_types(self) -> Optional[Dict[str, NeuralType]]:
+        return {"output_embeds": NeuralType(("B", "T", "C"), ChannelType())}
         return {"output_embeds": NeuralType(("B", "T", "C"), ChannelType())}
 
     def __init__(
@@ -225,10 +230,7 @@
         lstm_dropout: float,
         num_layers: int,
         init_std: float,
-<<<<<<< HEAD
         taskname: str = "taskname",
-=======
->>>>>>> fa22a1fc
     ):
         """
         Initializes the PromptEncoder module.
@@ -238,6 +240,7 @@
             lstm_dropout: the dropout used for the LSTM
             num_layers: number of layers used in the LSTM
             init_std: used for TPMLP encoder type to initialize the mlp weights
+            init_std: used for TPMLP encoder type to initialize the mlp weights
         """
         super().__init__()
         self.token_dim = token_dim
@@ -245,16 +248,15 @@
         self.output_size = token_dim
         self.hidden_size = hidden_size
         self.lstm_hidden_size = self.hidden_size // 2
+        self.lstm_hidden_size = self.hidden_size // 2
         self.total_virtual_tokens = total_virtual_tokens
         self.encoder_type = encoder_type
         self.activation = "gelu"
         self.init_std = init_std
-<<<<<<< HEAD
         self.taskname = taskname
-=======
->>>>>>> fa22a1fc
 
         # Set fixed indicies for forward pass
+        self.register_buffer("indices", torch.LongTensor(list(range(self.total_virtual_tokens))))
         self.register_buffer("indices", torch.LongTensor(list(range(self.total_virtual_tokens))))
 
         # embedding
@@ -268,6 +270,7 @@
             self.lstm_head = torch.nn.LSTM(
                 input_size=self.input_size,
                 hidden_size=self.lstm_hidden_size,
+                hidden_size=self.lstm_hidden_size,
                 num_layers=num_layers,
                 dropout=lstm_dropout,
                 bidirectional=True,
@@ -276,7 +279,9 @@
 
             self.mlp_head = nn.Sequential(
                 nn.Linear(self.lstm_hidden_size * 2, self.lstm_hidden_size * 2),
+                nn.Linear(self.lstm_hidden_size * 2, self.lstm_hidden_size * 2),
                 nn.ReLU(),
+                nn.Linear(self.lstm_hidden_size * 2, self.output_size),
                 nn.Linear(self.lstm_hidden_size * 2, self.output_size),
             )
 
