--- conflicted
+++ resolved
@@ -168,19 +168,10 @@
         enc_self_attention_relative_position_bias=None,
     ):
         # convert to Megatron mask
-<<<<<<< HEAD
         enc_attn_mask_3d = build_attention_mask_3d(
             source_mask=enc_attn_mask, target_mask=enc_attn_mask, attn_mask_type=self.model_attn_mask_type,
         )
-=======
-        if self.use_flash_attention:
-            enc_attn_mask_3d = enc_attn_mask < 0.5
-        else:
-            enc_attn_mask_3d = attn_mask_postprocess(build_attention_mask_3d(
-                source_mask=enc_attn_mask, target_mask=enc_attn_mask, attn_mask_type=self.model_attn_mask_type,
-            ))
-
->>>>>>> db314572
+
         # transformer encoder
         enc_output = self.model(
             enc_input,
