--- conflicted
+++ resolved
@@ -776,15 +776,9 @@
         if not self.convert_vision: return None
 
         return CrossAttentionVisionModelConfig(
-<<<<<<< HEAD
-            num_layers=32,  # source['n_layers'],
-            hidden_size=1280,
-            num_attention_heads=16,  # source['n_heads'],
-=======
             num_layers=source.vision_config.num_hidden_layers,
             hidden_size=source.vision_config.hidden_size,
             num_attention_heads=source.vision_config.attention_heads,
->>>>>>> 5441d385
             vision_chunk_size=source.vision_config.image_size,
             vision_max_num_chunks=source.vision_config.max_num_tiles,
             fp16=(dtype_from_hf(source) == torch.float16),
