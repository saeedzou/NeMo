# Copyright (c) 2020, NVIDIA CORPORATION.  All rights reserved.
#
# Licensed under the Apache License, Version 2.0 (the "License");
# you may not use this file except in compliance with the License.
# You may obtain a copy of the License at
#
#     http://www.apache.org/licenses/LICENSE-2.0
#
# Unless required by applicable law or agreed to in writing, software
# distributed under the License is distributed on an "AS IS" BASIS,
# WITHOUT WARRANTIES OR CONDITIONS OF ANY KIND, either express or implied.
# See the License for the specific language governing permissions and
# limitations under the License.
from rotary_embedding_torch import RotaryEmbedding

import math
from collections import OrderedDict
from dataclasses import dataclass
from torch.nn.attention.flex_attention import flex_attention
from torch.nn.attention.flex_attention import create_block_mask

import torch
import torch.distributed
from omegaconf import DictConfig, ListConfig, open_dict
import torch.nn as nn
import random
import pdb
from nemo.collections.asr.parts.submodules.subsampling import ConvSubsampling
from nemo.core.classes.common import typecheck
from nemo.core.classes.exportable import Exportable
from nemo.core.classes.mixins import AccessMixin
from nemo.core.classes.module import NeuralModule
from nemo.core.neural_types import AcousticEncodedRepresentation, LengthsType, NeuralType, SpectrogramType
from nemo.utils import logging
from nemo.collections.asr.models.configs import CacheAwareStreamingConfig
from nemo.collections.asr.parts.mixins.streaming import StreamingEncoder

try:
    from flash_attn import flash_attn_func
except ImportError:

    def flash_attn_func(
        q,
        k,
        v,
        dropout_p=0.0,
        softmax_scale=1.0,
        causal=False,
        window_size=(-1, -1),
        alibi_slopes=None,
        deterministic=False,
    ):
        """Quick and dirty implementation for prototyping."""
        return nn.functional.softmax(q @ (k * softmax_scale).transpose(2, 3), dim=-1) @ v


__all__ = ['NGPTEncoder']


class NGPTEncoder(NeuralModule,StreamingEncoder, Exportable, AccessMixin):
    """
    Transformer encoder based on nGPT for ASR.
    Based on this paper:
    'nGPT: Normalized Transformer with Representation Learning on the Hypersphere' by Ilya Loshchilov et al.
    https://github.com/NVIDIA/ngpt
    """

    def input_example(self, max_batch=1, max_dim=256):
        """
        Generates input examples for tracing etc.
        Returns:
            A tuple of input examples.
        """
        dev = next(self.parameters()).device
        input_example = torch.randn(max_batch, self._feat_in, max_dim, device=dev)
        input_example_length = torch.randint(max_dim // 4, max_dim, (max_batch,), device=dev, dtype=torch.int64)
        all_input_example = tuple([input_example, input_example_length])
        return all_input_example

    @property
    def input_types(self):
        """Returns definitions of module input ports."""
        return OrderedDict(
            {
                "audio_signal": NeuralType(('B', 'D', 'T'), SpectrogramType()),
                "length": NeuralType(tuple('B'), LengthsType()),
            }
        )

    @property
    def input_types_for_export(self):
        """Returns definitions of module input ports."""
        return OrderedDict(
            {
                "audio_signal": NeuralType(('B', 'D', 'T'), SpectrogramType()),
                "length": NeuralType(tuple('B'), LengthsType()),
            }
        )

    @property
    def output_types(self):
        """Returns definitions of module output ports."""
        return OrderedDict(
            {
                "outputs": NeuralType(('B', 'D', 'T'), AcousticEncodedRepresentation()),
                "encoded_lengths": NeuralType(tuple('B'), LengthsType()),
            }
        )

    @property
    def output_types_for_export(self):
        """Returns definitions of module output ports."""
        return OrderedDict(
            {
                "outputs": NeuralType(('B', 'D', 'T'), AcousticEncodedRepresentation()),
                "encoded_lengths": NeuralType(tuple('B'), LengthsType()),
            }
        )

    @property
    def disabled_deployment_input_names(self):
        return set()

    @property
    def disabled_deployment_output_names(self):
        return set()

    def __init__(
        self,
        feat_in,
        n_layers,
        d_model,
        base_scale: float = 1 / (1024**0.5),  # 1/sqrt(d_model)
        n_heads=4,
        causal_downsampling=False,
        subsampling='striding',
        subsampling_factor=4,
        subsampling_conv_chunking_factor=1,
        subsampling_conv_channels=256,
        att_context_size=None,
        att_context_probs=None,
        att_context_style='regular',
        use_bias=False,
        dropout=0.1,
        use_nGPT=True,
    ):
        super().__init__()
        # adding all necessary parameters for caching
        (
            self.att_context_size_all,
            self.att_context_size,
            self.att_context_probs,
            self.conv_context_size,
        ) = self._calc_context_sizes(
            att_context_style=att_context_style,
            att_context_size=att_context_size,
            att_context_probs=att_context_probs,
        )
        self.att_context_style = att_context_style
        self.subsampling_factor = subsampling_factor
        self._feat_out = d_model
        self._feat_in = feat_in
        self.layers = n_layers
        self.d_model = d_model
        if subsampling == "ngpt-frame-stack":
            self.pre_encode = NGPTStackingSubsampling(
                subsampling_factor=subsampling_factor,
                feat_in=feat_in,
                feat_out=d_model,
                use_bias=use_bias,
                base_scale=base_scale,
            )
        self.ngpt = GPT(
            config=GPTConfig(
                n_layer=n_layers,
                n_head=n_heads,
                n_embd=d_model,
                base_scale=base_scale,
                use_nGPT=use_nGPT,
                dropout=dropout,
                bias=use_bias,
                att_context_size=self.att_context_size,
            )
        )
        self.setup_streaming_params()

    def get_initial_cache_state(self, batch_size=1, dtype=torch.float32, device=None, max_dim=0):

        if device is None:
            device = next(self.parameters()).device
        if max_dim > 0:
            create_tensor = torch.randn
        else:
            create_tensor = torch.zeros
        
        cache_last_channel = create_tensor(
            (
                self.layers,
                batch_size,
                self.streaming_cfg.last_channel_cache_size,
                self.d_model,
            ),
            device=device,
            dtype=dtype,
        )

        if max_dim > 0:
            cache_last_channel_len = torch.randint(
                0,
                min(max_dim, self.streaming_cfg.last_channel_cache_size),
                (batch_size,),
                device=device,
                dtype=torch.int64,
            )
            for i in range(batch_size):
                cache_last_channel[:, i, cache_last_channel_len[i] :, :] = 0    
        else:
            cache_last_channel_len = torch.zeros(batch_size, device=device, dtype=torch.int64)

        return cache_last_channel, None, cache_last_channel_len #Returning None for convolution cache support
    

    def set_default_att_context_size(self, att_context_size):
        if att_context_size not in self.att_context_size_all:
            logging.warning(
                f"att_context_size={att_context_size} is not among the list of the supported look-aheads: {self.att_context_size_all}"
            )
        if att_context_size is not None:
            self.att_context_size = att_context_size

        self.setup_streaming_params()

    def setup_streaming_params(
        self,
        chunk_size: int = None,
        shift_size: int = None,
        left_chunks: int = None,
        att_context_size: list = None,
        max_context: int = 10000,
    ):
        # This function is also used for FC models
        """
        This function sets the needed values and parameters to perform streaming. The configuration would be stored in self.streaming_cfg.
        The streaming configuration is needed to simulate streaming inference.

        Args:
            chunk_size (int): overrides the chunk size
            shift_size (int): overrides the shift size for chunks
            left_chunks (int): overrides the number of left chunks visible to each chunk
            max_context (int): the value used for the cache size of last_channel layers if left context is set to infinity (-1)
                Defaults to -1 (means feat_out is d_model)
        """
        streaming_cfg = CacheAwareStreamingConfig()
        # When att_context_size is not specified, it uses the default_att_context_size
        if att_context_size is None:
            att_context_size = self.att_context_size

        if chunk_size is not None:
            if chunk_size < 1:
                raise ValueError("chunk_size needs to be a number larger or equal to one.")
            lookahead_steps = chunk_size - 1
            streaming_cfg.cache_drop_size = chunk_size - shift_size
        elif self.att_context_style == "chunked_limited":
            lookahead_steps = att_context_size[1]
            streaming_cfg.cache_drop_size = 0
        elif self.att_context_style == "regular":
            lookahead_steps = att_context_size[1] * self.layers #+ self.conv_context_size[1] * self.n_layers
            streaming_cfg.cache_drop_size = lookahead_steps
        else:
            streaming_cfg.cache_drop_size = 0
            lookahead_steps = None
        if chunk_size is None:
            streaming_cfg.last_channel_cache_size = att_context_size[0] if att_context_size[0] >= 0 else max_context
        else:
            if left_chunks is None:
                raise ValueError("left_chunks can not be None when chunk_size is set.")
            streaming_cfg.last_channel_cache_size = left_chunks * chunk_size

        
        if hasattr(self.pre_encode, "get_sampling_frames"):
            sampling_frames = self.pre_encode.get_sampling_frames()
        else:
            sampling_frames = 0

        if isinstance(sampling_frames, list):
            streaming_cfg.chunk_size = [
                sampling_frames[0] + self.subsampling_factor * lookahead_steps,
                sampling_frames[1] + self.subsampling_factor * lookahead_steps,
            ]
        else:
            streaming_cfg.chunk_size = sampling_frames * (1 + lookahead_steps)
        if isinstance(sampling_frames, list):
            streaming_cfg.shift_size = [
                sampling_frames[0] + sampling_frames[1] * (lookahead_steps - streaming_cfg.cache_drop_size),
                sampling_frames[1] + sampling_frames[1] * (lookahead_steps - streaming_cfg.cache_drop_size),
            ]
        else:
            streaming_cfg.shift_size = sampling_frames * (1 + lookahead_steps - streaming_cfg.cache_drop_size)

        if isinstance(streaming_cfg.shift_size, list):
            streaming_cfg.valid_out_len = (
                streaming_cfg.shift_size[1] - sampling_frames[1]
            ) // self.subsampling_factor + 1
        else:
            streaming_cfg.valid_out_len = streaming_cfg.shift_size // self.subsampling_factor

        if hasattr(self.pre_encode, "get_streaming_cache_size"):
            streaming_cfg.pre_encode_cache_size = self.pre_encode.get_streaming_cache_size()
        else:
            streaming_cfg.pre_encode_cache_size = 0
        if isinstance(streaming_cfg.pre_encode_cache_size, list):
            if streaming_cfg.pre_encode_cache_size[1] >= 1:
                streaming_cfg.drop_extra_pre_encoded = (
                    1 + (streaming_cfg.pre_encode_cache_size[1] - 1) // self.subsampling_factor
                )
            else:
                streaming_cfg.drop_extra_pre_encoded = 0
        else:
            streaming_cfg.drop_extra_pre_encoded = streaming_cfg.pre_encode_cache_size // self.subsampling_factor

        for block in self.ngpt.transformer["h"]:
            block.cache_drop_size = streaming_cfg.cache_drop_size
        self.streaming_cfg = streaming_cfg   
    


    def _calc_context_sizes(
        self, att_context_size, att_context_probs, att_context_style,
    ):
        # convert att_context_size to a standard list of lists
        if att_context_size:
            att_context_size_all = list(att_context_size)
            if isinstance(att_context_size_all[0], int):
                att_context_size_all = [att_context_size_all]
            for i, att_cs in enumerate(att_context_size_all):
                if isinstance(att_cs, ListConfig):
                    att_context_size_all[i] = list(att_cs)
                if att_context_style == "chunked_limited":
                    if att_cs[0] > 0 and att_cs[0] % (att_cs[1] + 1) > 0:
                        raise ValueError(f"att_context_size[{i}][0] % (att_context_size[{i}][1] + 1) should be zero!")
                    if att_cs[1] < 0 and len(att_context_size_all) <= 1:
                        raise ValueError(
                            f"Right context (att_context_size[{i}][1]) can not be unlimited for chunked_limited style!"
                        )
        else:
            att_context_size_all = [[-1, -1]]

        if att_context_probs:
            if len(att_context_probs) != len(att_context_size_all):
                raise ValueError("The size of the att_context_probs should be the same as att_context_size.")
            att_context_probs = list(att_context_probs)
            if sum(att_context_probs) != 1:
                raise ValueError(
                    "The sum of numbers in att_context_probs should be equal to one to be a distribution."
                )
        else:
            att_context_probs = [1.0 / len(att_context_size_all)] * len(att_context_size_all)


        return att_context_size_all, att_context_size_all[0], att_context_probs, None
    
    def forward_for_export(
        self, audio_signal, length, cache_last_channel=None, cache_last_time=None, cache_last_channel_len=None
    ):
        raise NotImplementedError()

    def streaming_post_process(self, rets, keep_all_outputs=True):

        if len(rets) == 2:
            return rets[0], rets[1], None, None, None
        # keeping cache_last_time for support current cache-aware streaming
        (encoded, encoded_len, cache_last_channel_next, cache_last_time_next, cache_last_channel_next_len) = rets

        if cache_last_channel_next is not None and self.streaming_cfg.last_channel_cache_size >= 0:
            if self.streaming_cfg.last_channel_cache_size > 0:
                cache_last_channel_next = cache_last_channel_next[
                    :, :, -self.streaming_cfg.last_channel_cache_size :, :
                ]

        if self.streaming_cfg.valid_out_len > 0 and (not keep_all_outputs or self.att_context_style == "regular"):
            encoded = encoded[:, :, : self.streaming_cfg.valid_out_len]
            encoded_len = torch.clamp(encoded_len, max=self.streaming_cfg.valid_out_len)

        return (encoded, encoded_len, cache_last_channel_next, cache_last_time_next, cache_last_channel_next_len)

    #@typecheck()
    def forward(
        self, audio_signal, length, cache_last_channel=None, cache_last_time=None, cache_last_channel_len=None
    ):
        #cache_last_channel=None
        return self.forward_internal(
            audio_signal,
            length,
            cache_last_channel=cache_last_channel,
            cache_last_time=cache_last_time,
            cache_last_channel_len=cache_last_channel_len,
        )
    
    def forward_internal(
        self, audio_signal, length, cache_last_channel=None, cache_last_time=None, cache_last_channel_len=None
    ):
        if length is None:
            length = audio_signal.new_full(
                (audio_signal.size(0),), audio_signal.size(-1), dtype=torch.int64, device=audio_signal.device
            )
        if self.training and len(self.att_context_size_all) > 1:
            cur_att_context_size = random.choices(self.att_context_size_all, weights=self.att_context_probs)[0]
        else:
            cur_att_context_size = self.att_context_size

        audio_signal = audio_signal.transpose(1, 2)
        x, length = self.pre_encode(x=audio_signal, lengths=length)
        
        length = length.to(torch.int64)
        if self.streaming_cfg.drop_extra_pre_encoded > 0 and cache_last_channel is not None:
            x = x[:, self.streaming_cfg.drop_extra_pre_encoded :, :]
            length = (length - self.streaming_cfg.drop_extra_pre_encoded).clamp(min=0)

        max_audio_length = x.size(1)

        if cache_last_channel is not None:
            cache_len = self.streaming_cfg.last_channel_cache_size
            cache_keep_size = max_audio_length - self.streaming_cfg.cache_drop_size
            max_audio_length = max_audio_length + cache_len
        
            padding_length = length + cache_len

            offset = torch.neg(cache_last_channel_len) + cache_len
            border = offset[0].item()
        else:
            padding_length = length
            cache_last_channel_next = None
            cache_len = 0
            offset = None 
            border = None
            cache_keep_size = None
        

        pad_mask = torch.arange(0, max_audio_length, device=x.device).expand(
            padding_length.size(0), -1
        ) < padding_length.unsqueeze(-1)

        if cache_last_channel is not None:
            pad_mask = pad_mask[:, cache_len:]
                
        if self.att_context_style == "regular":
            block_mask = None
        
        elif self.att_context_style == "chunked_limited":
            # Currently implemented with left and righ
            # t context limited chunks

            # if cur_att_context_size[1] == -1:
            #     if cur_att_context_size[0] >= 0:
            #         att_mask = att_mask.triu(diagonal=-cur_att_context_size[0])
            # else:
            chunk_size = cur_att_context_size[1] + 1
            # left_chunks_num specifies the number of chunks to be visible by each chunk on the left side
            if cur_att_context_size[0] >= 0:
                left_chunks_num = cur_att_context_size[0] // chunk_size
            else:
                left_chunks_num = 10000
            
            # Concatenate the True values with the original tensor
            
        
            #Function that creates block_mask for flex attention, This function support out chunked logic
                
            def chunked_causal_mask(b, h, q_idx, kv_idx):
                """
                Implements a chunked causal attention mask at an index level.

                Args:
                    q_idx (int or Tensor): Query index.
                    kv_idx (int or Tensor): Key/Value index.

                Returns:
                    bool or Tensor: True if q_idx can attend to kv_idx, otherwise False.
                """
                pad_cur = pad_mask[b]
                q_chunk_idx = q_idx // chunk_size
                k_chunk_idx = kv_idx // chunk_size

                # Apply the chunked limited mask logic
                diff_chunks = q_chunk_idx - k_chunk_idx
                return (0 <= diff_chunks) & (diff_chunks <= left_chunks_num) & pad_cur[q_idx] & pad_cur[kv_idx]

            def chunked_causal_mask_inference(b, h, q_idx, kv_idx):
                """
                Implements a chunked causal attention mask at an index level.

                Args:
                    q_idx (int or Tensor): Query index.
                    kv_idx (int or Tensor): Key/Value index.

                Returns:
                    bool or Tensor: True if q_idx can attend to kv_idx, otherwise False.
                """
                num_true = max_audio_length - border - len(pad_mask[b])
                true_values = torch.ones(num_true, dtype=torch.bool,device=pad_mask.device)

                # Concatenate the True values with the original tensor
               
                pad_cur = pad_mask[b]
                new_tensor = torch.cat([true_values, pad_cur])
                
                return  pad_cur[q_idx] & new_tensor[kv_idx]
            
          
            if cache_last_channel is not None:
                block_mask =  create_block_mask(chunked_causal_mask_inference, B=x.shape[0], H=8, Q_LEN=max_audio_length-cache_len, KV_LEN=max_audio_length-border)
            else:
                block_mask =  create_block_mask(chunked_causal_mask, B=x.shape[0], H=8, Q_LEN=max_audio_length, KV_LEN=max_audio_length)
        
        if cache_last_channel is not None:
            cache_last_channel_next = []
        x = self.ngpt(x, block_mask, cache_last_channel=cache_last_channel, offset=border)
        

        if cache_last_channel is not None:
        
            audio_signal, cache_last_channel_next =  x
            return (
                audio_signal.transpose(1, 2),
                length,
                cache_last_channel_next,
                None, # for cache_time = convolution
                torch.clamp(cache_last_channel_len + cache_keep_size, max=cache_len),
            )
        else:
            x = x.transpose(1, 2)
            return x, length


    def normalize_matrices(self):
        if hasattr(self.pre_encode, "normalize_matrices"):
            self.pre_encode.normalize_matrices()
        self.ngpt.normalize_matrices()


<<<<<<< HEAD
# def apply_rotary_position_embeddings(sinusoidal_pos, q, k):
#     # Ensure q and k have correct positional embeddings
#     sin_q, cos_q = sinusoidal_pos[-q.shape[2]:].chunk(2, dim=-1)  # Select for q length
#     sin_k, cos_k = sinusoidal_pos[-k.shape[2]:].chunk(2, dim=-1)  # Select for k length

#     # Apply rotary embeddings
#     def apply_rotary(q, sin, cos):
#         q_rot = torch.stack((-q[..., 1::2], q[..., ::2]), dim=-1)
#         q_rot = torch.reshape(q_rot, q.shape[:-1] + (q.shape[-1] // 2, 2)) * torch.stack((cos, sin), dim=-1)
#         return torch.reshape(q_rot, q.shape)

#     q_rot = apply_rotary(q, sin_q, cos_q)
#     k_rot = apply_rotary(k, sin_k, cos_k)

#     return q_rot.to(q.dtype), k_rot.to(k.dtype)


# def get_sinusoidal_embeddings(n_positions, dim, device):
#     """Generate sinusoidal positional embeddings."""
#     position = torch.arange(n_positions, dtype=torch.float, device=device).unsqueeze(1)
#     div_term = torch.exp(torch.arange(0, dim, 2, dtype=torch.float, device=device) * (-math.log(10000.0) / dim))
#     sinusoidal_emb = torch.empty((n_positions, dim), device=device)
#     sinusoidal_emb[:, 0::2] = torch.sin(position * div_term)
#     sinusoidal_emb[:, 1::2] = torch.cos(position * div_term)
#     return sinusoidal_emb
=======
#def apply_rotary_position_embeddings(sinusoidal_pos, q, k):
#    # Ensure q and k have correct positional embeddings
#    sin_q, cos_q = sinusoidal_pos[-q.shape[2]:].chunk(2, dim=-1)  # Select for q length
#    sin_k, cos_k = sinusoidal_pos[-k.shape[2]:].chunk(2, dim=-1)  # Select for k length
#
#    # Apply rotary embeddings
#    def apply_rotary(q, sin, cos):
#        q_rot = torch.stack((-q[..., 1::2], q[..., ::2]), dim=-1)
#        q_rot = torch.reshape(q_rot, q.shape[:-1] + (q.shape[-1] // 2, 2)) * torch.stack((cos, sin), dim=-1)
#        return torch.reshape(q_rot, q.shape)
#
#    q_rot = apply_rotary(q, sin_q, cos_q)
#    k_rot = apply_rotary(k, sin_k, cos_k)
#
#    return q_rot.to(q.dtype), k_rot.to(k.dtype)
#
#
#def get_sinusoidal_embeddings(n_positions, dim, device):
#    """Generate sinusoidal positional embeddings."""
#    position = torch.arange(n_positions, dtype=torch.float, device=device).unsqueeze(1)
#    div_term = torch.exp(torch.arange(0, dim, 2, dtype=torch.float, device=device) * (-math.log(10000.0) / dim))
#    sinusoidal_emb = torch.empty((n_positions, dim), device=device)
#    sinusoidal_emb[:, 0::2] = torch.sin(position * div_term)
#    sinusoidal_emb[:, 1::2] = torch.cos(position * div_term)
#    return sinusoidal_emb
#
#
#def get_sinusoidal_embeddings(n_positions, dim, device):
#    """Generate sinusoidal positional embeddings."""
#    position = torch.arange(n_positions, dtype=torch.float, device=device).unsqueeze(1)
#    div_term = torch.exp(torch.arange(0, dim, 2, dtype=torch.float, device=device) * (-math.log(10000.0) / dim))
#    sinusoidal_emb = torch.empty((n_positions, dim), device=device)
#    sinusoidal_emb[:, 0::2] = torch.sin(position * div_term)
#    sinusoidal_emb[:, 1::2] = torch.cos(position * div_term)
#    return sinusoidal_emb
>>>>>>> 8ecb96f4


def justnorm(x, fp32: bool = False, idim: int = -1,eps: float = 1e-10):
    
    if fp32:
        dtype = x.dtype
        x = x.float()
        res = (x / x.norm(p=2, dim=idim, keepdim=True)).to(dtype=dtype)
    else:
        norm = x.norm(p=2, dim=idim, keepdim=True)
        res = x / (norm + eps)
    return res


def justnorm_fp32(x, idim: int = -1):
    return justnorm(x, idim=idim, fp32=True)


class Block(nn.Module):

    def __init__(self, config, iblock):
        super().__init__()
        self.config = config

        self.key = nn.Linear(config.n_embd, config.n_embd, bias=config.bias)
        self.query = nn.Linear(config.n_embd, config.n_embd, bias=config.bias)
        self.value = nn.Linear(config.n_embd, config.n_embd, bias=config.bias)
        self.att_c_proj = nn.Linear(config.n_embd, config.n_embd, bias=config.bias)
        self.rotary_emb = RotaryEmbedding(dim =config.n_embd // config.n_head)
<<<<<<< HEAD
=======

>>>>>>> 8ecb96f4
        self.c_fc = nn.Linear(config.n_embd, 2 * 4 * config.n_embd, bias=config.bias)
        self.silu = nn.SiLU()
        self.mlp_c_proj = nn.Linear(4 * config.n_embd, config.n_embd, bias=config.bias)
        self.offset = 0
        if config.use_nGPT == 0:
            self.rmsnorm_att = RMSNorm(config.n_embd)
            self.rmsnorm_mlp = RMSNorm(config.n_embd)

        if config.use_nGPT == 1:
            self.attn_alpha_init_value = 0.05
            self.attn_alpha_init_scaling = config.base_scale
            self.attn_alpha = torch.nn.Parameter(
                self.attn_alpha_init_scaling * torch.ones(self.config.n_embd, dtype=torch.float32)
            )

            self.mlp_alpha_init_value = 0.05
            self.mlp_alpha_init_scaling = config.base_scale
            self.mlp_alpha = torch.nn.Parameter(
                self.mlp_alpha_init_scaling * torch.ones(self.config.n_embd, dtype=torch.float32)
            )

            self.sqk_init_value = 1.0
            self.sqk_init_scaling = config.base_scale
            self.sqk = torch.nn.Parameter(self.sqk_init_scaling * torch.ones(self.config.n_embd, dtype=torch.float32))

            self.suv_init_value = 1.0
            self.suv_init_scaling = 1.0
            self.suv = torch.nn.Parameter(
                self.suv_init_scaling * torch.ones(2 * 4 * config.n_embd, dtype=torch.float32)
            )


    def forward(self, h, block_mask=None,cache_last_channel=None, offset=None):
        B, T, C = h.size()
        key, value, query, cache = self.update_cache(key=h,value=h,query=h,cache=cache_last_channel)

       # hin = h
       # if self.config.use_nGPT == 0:
       #     q = k = v = self.rmsnorm_att(h)
        
        q = self.query(query)
        k = self.key(key)
        v = self.value(value)
        #using to ignore part of the cache that is all zeros 
        if offset:
            k  = k[:, offset:, :]
            v = v[:, offset:, :]
        if offset == 0:
            self.offset += 14

        q = q.view(B, T, self.config.n_head, self.config.n_embd // self.config.n_head)
        k = k.view(B, k.shape[1], self.config.n_head, self.config.n_embd // self.config.n_head)   
        v = v.view(B, k.shape[1], self.config.n_head, self.config.n_embd // self.config.n_head)
<<<<<<< HEAD

        
        q = q.transpose(2, 1)
        k = k.transpose(2, 1)

=======
        q = q.transpose(2, 1)
        k = k.transpose(2, 1)
        # q = self.rotary_emb.rotate_queries_or_keys(q)
        # k = self.rotary_emb.rotate_queries_or_keys(k)
        if not offset:
            q = self.rotary_emb.rotate_queries_or_keys(q)
            k = self.rotary_emb.rotate_queries_or_keys(k)
        else:
            q, k = self.rotary_emb.rotate_queries_with_cached_keys(q, k)
>>>>>>> 8ecb96f4

        if offset is None:
            q = self.rotary_emb.rotate_queries_or_keys(q)
            k = self.rotary_emb.rotate_queries_or_keys(k)
        else:
            q = self.rotary_emb.rotate_queries_or_keys(q, offset=k.shape[2] - q.shape[2] + self.offset)
            k = self.rotary_emb.rotate_queries_or_keys(k, offset=self.offset)
        q = q.transpose(2, 1)
        k = k.transpose(2, 1)

        if self.config.use_nGPT == 1:
            sqk = (self.sqk * (self.sqk_init_value / self.sqk_init_scaling)).view(
                1, 1, self.config.n_head, self.config.n_embd // self.config.n_head
            )
            q = sqk * justnorm(q)
            k = sqk * justnorm(k)
        sqrt_head_dim = (self.config.n_embd / self.config.n_head) ** 0.5
        if self.config.use_nGPT == 0:
            softmax_scale = 1.0 / sqrt_head_dim
        if self.config.use_nGPT == 1:
            softmax_scale = sqrt_head_dim
        if block_mask is None:
            y = flash_attn_func(
                q.to(torch.bfloat16),
                k.to(torch.bfloat16),
                v.to(torch.bfloat16),
                dropout_p=0.0,
                softmax_scale=softmax_scale,
                causal=False,
                window_size=(-1, -1),
                alibi_slopes=None,
                deterministic=False,
            )
        else:
            q = q.transpose(1, 2)
            k = k.transpose(1, 2)
            v = v.transpose(1, 2)
            y = flex_attention(
                q.to(torch.bfloat16),
                k.to(torch.bfloat16),
                v.to(torch.bfloat16),
                block_mask=block_mask,
                scale=softmax_scale,
            )
        y = y.to(dtype=q.dtype)
<<<<<<< HEAD
        
=======
>>>>>>> 8ecb96f4
        y = y.transpose(1, 2).contiguous().view(B, T, self.config.n_embd)

        h_att = self.att_c_proj(y)

        if self.config.use_nGPT == 0:
            h = h + h_att
        if self.config.use_nGPT == 1:
            lr = self.attn_alpha * (self.attn_alpha_init_value / self.attn_alpha_init_scaling)
            lr = torch.abs(lr)

            A_norm = justnorm(h)  # normally, normalization is not needed
            B_norm = justnorm(h_att)

            # res = (1.0 - lr) * A_norm + lr * B_norm
            res = A_norm + lr * (B_norm - A_norm)
            h = justnorm(res)

        hin = h
        if self.config.use_nGPT == 0:
            hin = self.rmsnorm_mlp(h)
        uv = self.c_fc(hin)
        if self.config.use_nGPT == 1:
            suv = self.suv * ((self.suv_init_value / self.suv_init_scaling) * (self.config.n_embd**0.5))
            uv = suv * uv
        u, v = torch.chunk(uv, 2, dim=-1)
        x_mlp = u * self.silu(v)
        h_mlp = self.mlp_c_proj(x_mlp)

        if self.config.use_nGPT == 0:
            h = h + h_mlp
        if self.config.use_nGPT == 1:
            lr = self.mlp_alpha * (self.mlp_alpha_init_value / self.mlp_alpha_init_scaling)
            lr = torch.abs(lr)

            A_norm = justnorm(h)  # normally, normalization is not needed
            B_norm = justnorm(h_mlp)

            # res = (1.0 - lr) * A_norm + lr * B_norm
            res = A_norm + lr * (B_norm - A_norm)
            h = justnorm(res)

        if cache is None:
            return h
        else:
            return h, cache, None

    def update_cache(self, key, value, query, cache):
        if cache is not None:
            key = value = torch.cat([cache, key], dim=1)
            q_keep_size = query.shape[1] -  self.cache_drop_size
            cache = torch.cat([cache[:, q_keep_size:, :], query[:, :q_keep_size, :]], dim=1)
        return key, value, query, cache




@dataclass
class GPTConfig:
    n_layer: int = 12
    n_head: int = 12
    n_embd: int = 1024
    base_scale: float = 1.0 / (1024.0**0.5)  # 1 / sqrt(n_embd)
    use_nGPT: int = 0
    dropout: float = 0.0
    bias: bool = False
    att_context_size: int = 0


class RMSNorm(torch.nn.Module):
    def __init__(self, embdim: int, eps: float = 1e-6) -> None:
        super().__init__()
        self.weight = torch.nn.Parameter(torch.ones(embdim))
        self.eps = eps

    def forward(self, x: torch.Tensor) -> torch.Tensor:
        dtype = x.dtype
        x = x.float()
        norm = torch.mean(x * x, dim=-1, keepdim=True)
        xnorm = x * torch.rsqrt(norm + self.eps)
        xnorm = xnorm.to(dtype=dtype)
        return xnorm * self.weight


class GPT(nn.Module):

    def __init__(self, config):
        super().__init__()
        self.config = config

        self.transformer = nn.ModuleDict(
            dict(
                # wte=nn.Embedding(config.vocab_size, config.n_embd),
                # drop=nn.Dropout(config.dropout),
                h=nn.ModuleList([Block(config, il) for il in range(config.n_layer)])
            )
        )
        # self.lm_head = nn.Linear(config.n_embd, config.vocab_size, bias=False)
        # with weight tying when using torch.compile() some warnings get generated:
        # "UserWarning: functional_call was passed multiple values for tied weights.
        # This behavior is deprecated and will be an error in future versions"
        # not 100% sure what this is, so far seems to be harmless. TODO investigate
        # *we don't use it becuase in the nGPT paper there was no weight tying of weights*
        # self.transformer.wte.weight = self.lm_head.weight # https://paperswithcode.com/method/weight-tying

        # init all weights
        self.apply(self._init_weights)
        # apply special scaled init to the residual projections, per GPT-2 paper
        for pn, p in self.named_parameters():
            if pn.endswith('c_proj.weight'):
                torch.nn.init.normal_(p, mean=0.0, std=config.base_scale / math.sqrt(2 * config.n_layer))
        # report number of parameters
        logging.info("[nGPT] number of parameters: %.2fM" % (self.get_num_params() / 1e6,))

        if config.use_nGPT == 0:
            self.rmsnorm_f = RMSNorm(config.n_embd)

    def get_num_params(self, non_embedding=True):
        """
        Return the number of parameters in the model.
        For non-embedding count (default), the position embeddings get subtracted.
        The token embeddings would too, except due to the parameter sharing these
        params are actually used as weights in the final layer, so we include them.
        """
        n_params = sum(p.numel() for p in self.parameters())
        # if non_embedding:
        #    n_params -= self.transformer.wpe.weight.numel()
        return n_params

    def _init_weights(self, module):
        if isinstance(module, nn.Linear):
            torch.nn.init.normal_(module.weight, mean=0.0, std=self.config.base_scale)
            if module.bias is not None:
                torch.nn.init.zeros_(module.bias)
        elif isinstance(module, nn.Embedding):
            torch.nn.init.normal_(module.weight, mean=0.0, std=self.config.base_scale)

    def forward(self, x, block_mask=None, pad_mask=None, cache_last_channel=None, offset=None):
            
        cache_last_channel_next = []
        audio_signal = x
        for idx, block in enumerate(self.transformer.h):

            if cache_last_channel is not None:            
                cache_last_channel_cur = cache_last_channel[idx]
            else:
                cache_last_channel_cur = None
            x = block(
                audio_signal, 
                block_mask=block_mask,
                pad_mask=pad_mask,
                cache_last_channel=cache_last_channel_cur,
                offset=offset
                )
            if cache_last_channel_cur is not None:
                (audio_signal, cache_last_channel_cur, _) = x
                cache_last_channel_next.append(cache_last_channel_cur)
            else:
                audio_signal = x
        # if self.config.use_nGPT == 0:
        #     x = self.rmsnorm_f(x)
        if cache_last_channel is not None:
            cache_last_channel_next = torch.stack(cache_last_channel_next, dim=0)

            return (
                audio_signal,
                cache_last_channel_next,
            )
        else:
            return x

    def configure_optimizers(self, weight_decay, learning_rate, betas, device_type):
        # start with all of the candidate parameters
        param_dict = {pn: p for pn, p in self.named_parameters()}
        # filter out those that do not require grad
        param_dict = {pn: p for pn, p in param_dict.items() if p.requires_grad}
        # create optim groups. Any parameters that is 2D will be weight decayed, otherwise no.
        # i.e. all weight tensors in matmuls + embeddings decay, all biases and layernorms don't.
        decay_params = [p for n, p in param_dict.items() if p.dim() >= 2]
        nodecay_params = [p for n, p in param_dict.items() if p.dim() < 2]
        optim_groups = [
            {'params': decay_params, 'weight_decay': weight_decay},
            {'params': nodecay_params, 'weight_decay': 0.0},
        ]
        num_decay_params = sum(p.numel() for p in decay_params)
        num_nodecay_params = sum(p.numel() for p in nodecay_params)
        logging.info(
            f"[nGPT] num decayed parameter tensors: {len(decay_params)}, with {num_decay_params:,} parameters"
        )
        logging.info(
            f"[nGPT] num non-decayed parameter tensors: {len(nodecay_params)}, with {num_nodecay_params:,} parameters"
        )
        # Create AdamW optimizer and use the fused version if it is available
        use_fused = False  # fused_available and device_type == 'cuda'
        extra_args = dict(fused=True) if use_fused else dict()
        optimizer = torch.optim.AdamW(optim_groups, lr=learning_rate, betas=betas, **extra_args)
        logging.info(f"[nGPT] using fused AdamW: {use_fused}")
        return optimizer

    def normalize_matrices(self):
        if not self.config.use_nGPT:
            return

        transformer = self.transformer
        module = self

        for layer_idx in range(0, module.config.n_layer):
            block = transformer["h"][layer_idx]

            block.query.weight.data.copy_(justnorm_fp32(block.query.weight.data, 1))  # n_proj, n_embd
            block.key.weight.data.copy_(justnorm_fp32(block.key.weight.data, 1))  # n_proj, n_embd
            block.value.weight.data.copy_(justnorm_fp32(block.value.weight.data, 1))  # n_proj, n_embd
            block.att_c_proj.weight.data.copy_(justnorm_fp32(block.att_c_proj.weight.data, 0))  # n_embd, n_proj

            block.c_fc.weight.data.copy_(justnorm_fp32(block.c_fc.weight.data, 1))  # n_proj, n_embd
            block.mlp_c_proj.weight.data.copy_(justnorm_fp32(block.mlp_c_proj.weight.data, 0))  # n_embd, n_proj


class NGPTHead(NeuralModule):
    def __init__(
        self,
        feat_in: int,
        num_classes: int,
        base_scale: float = 1 / (1024**0.5),
        use_log_softmax: bool = True,
        include_blank: bool = True,
        vocabulary=None,  # ignored, included for compatibility
    ) -> None:
        super().__init__()
        self._num_classes = num_classes
        if include_blank:
            self._num_classes += 1
        self.lm_head = nn.Linear(feat_in, self._num_classes, bias=False)
        self.sz_init_scaling = base_scale
        self.sz = torch.nn.Parameter(self.sz_init_scaling * torch.ones(self._num_classes, dtype=torch.float32))
        self.use_log_softmax = use_log_softmax
        self.vocabulary = vocabulary

    def _init_weights(self):
        torch.nn.init.normal_(self.lm_head.weight, mean=0.0, std=self.config.base_scale)

    def normalize_matrices(self):
        self.lm_head.weight.data.copy_(justnorm_fp32(self.lm_head.weight.data, 1))

    def forward(self, encoder_output):
        x = encoder_output.transpose(1, 2)  # (B, C, T) -> (B, T, C)
        logits = self.lm_head(x)
        sz = self.sz * (1.0 / self.sz_init_scaling)
        logits = sz * logits
        if self.use_log_softmax:
            logits = nn.functional.log_softmax(logits, dim=-1)
        return logits

    @property
    def num_classes_with_blank(self):
        return self._num_classes


class NGPTStackingSubsampling(torch.nn.Module):
    """Stacking subsampling which simply stacks consecutive frames to reduce the sampling rate
    Args:
        subsampling_factor (int): The subsampling factor
        feat_in (int): size of the input features
        feat_out (int): size of the output features
    """

    def __init__(
        self,
        subsampling_factor: int,
        feat_in: int,
        feat_out: int,
        use_bias: bool = False,
        base_scale: float = 1 / (1024**0.5),
    ):
        super().__init__()
        self.subsampling_factor = subsampling_factor
        self.proj_out = torch.nn.Linear(subsampling_factor * feat_in, feat_out, bias=use_bias)
        self.pad_frame = nn.Parameter(torch.ones(feat_in, dtype=torch.float32))

    def _init_weights(self):
        torch.nn.init.normal_(self.proj_out.weight, mean=0.0, std=self.config.base_scale)
        if self.proj_out.bias is not None:
            torch.nn.init.zeros_(self.proj_out.bias)

    def normalize_matrices(self):
        self.proj_out.weight.data.copy_(justnorm_fp32(self.proj_out.weight.data, 0))
    def get_sampling_frames(self):
        return self.subsampling_factor

    def get_streaming_cache_size(self):
        return 0

    def forward(self, x, lengths):
        b, t, h = x.size()
        # To consider correct pad_size in a batch for lengths
        sample_pad_sizes = []
        remainder = lengths % self.subsampling_factor
        sample_pad_sizes = (self.subsampling_factor - remainder) % self.subsampling_factor

        pad_size = (self.subsampling_factor - (t % self.subsampling_factor)) % self.subsampling_factor
        lengths = torch.div(lengths + sample_pad_sizes, self.subsampling_factor, rounding_mode='floor')
        # Pad and fill padding frames (all-zero) with a learnable padding 'embedding'
        x = torch.nn.functional.pad(x, (0, 0, 0, pad_size))
        x[(x == 0).all(dim=-1)] = self.pad_frame

        _, t, _ = x.size()
        x = torch.reshape(x, (b, t // self.subsampling_factor, h * self.subsampling_factor))
        x = justnorm(x)
        x = self.proj_out(x)
        x = justnorm(x)
        return x, lengths<|MERGE_RESOLUTION|>--- conflicted
+++ resolved
@@ -538,7 +538,6 @@
         self.ngpt.normalize_matrices()
 
 
-<<<<<<< HEAD
 # def apply_rotary_position_embeddings(sinusoidal_pos, q, k):
 #     # Ensure q and k have correct positional embeddings
 #     sin_q, cos_q = sinusoidal_pos[-q.shape[2]:].chunk(2, dim=-1)  # Select for q length
@@ -564,43 +563,6 @@
 #     sinusoidal_emb[:, 0::2] = torch.sin(position * div_term)
 #     sinusoidal_emb[:, 1::2] = torch.cos(position * div_term)
 #     return sinusoidal_emb
-=======
-#def apply_rotary_position_embeddings(sinusoidal_pos, q, k):
-#    # Ensure q and k have correct positional embeddings
-#    sin_q, cos_q = sinusoidal_pos[-q.shape[2]:].chunk(2, dim=-1)  # Select for q length
-#    sin_k, cos_k = sinusoidal_pos[-k.shape[2]:].chunk(2, dim=-1)  # Select for k length
-#
-#    # Apply rotary embeddings
-#    def apply_rotary(q, sin, cos):
-#        q_rot = torch.stack((-q[..., 1::2], q[..., ::2]), dim=-1)
-#        q_rot = torch.reshape(q_rot, q.shape[:-1] + (q.shape[-1] // 2, 2)) * torch.stack((cos, sin), dim=-1)
-#        return torch.reshape(q_rot, q.shape)
-#
-#    q_rot = apply_rotary(q, sin_q, cos_q)
-#    k_rot = apply_rotary(k, sin_k, cos_k)
-#
-#    return q_rot.to(q.dtype), k_rot.to(k.dtype)
-#
-#
-#def get_sinusoidal_embeddings(n_positions, dim, device):
-#    """Generate sinusoidal positional embeddings."""
-#    position = torch.arange(n_positions, dtype=torch.float, device=device).unsqueeze(1)
-#    div_term = torch.exp(torch.arange(0, dim, 2, dtype=torch.float, device=device) * (-math.log(10000.0) / dim))
-#    sinusoidal_emb = torch.empty((n_positions, dim), device=device)
-#    sinusoidal_emb[:, 0::2] = torch.sin(position * div_term)
-#    sinusoidal_emb[:, 1::2] = torch.cos(position * div_term)
-#    return sinusoidal_emb
-#
-#
-#def get_sinusoidal_embeddings(n_positions, dim, device):
-#    """Generate sinusoidal positional embeddings."""
-#    position = torch.arange(n_positions, dtype=torch.float, device=device).unsqueeze(1)
-#    div_term = torch.exp(torch.arange(0, dim, 2, dtype=torch.float, device=device) * (-math.log(10000.0) / dim))
-#    sinusoidal_emb = torch.empty((n_positions, dim), device=device)
-#    sinusoidal_emb[:, 0::2] = torch.sin(position * div_term)
-#    sinusoidal_emb[:, 1::2] = torch.cos(position * div_term)
-#    return sinusoidal_emb
->>>>>>> 8ecb96f4
 
 
 def justnorm(x, fp32: bool = False, idim: int = -1,eps: float = 1e-10):
@@ -630,10 +592,6 @@
         self.value = nn.Linear(config.n_embd, config.n_embd, bias=config.bias)
         self.att_c_proj = nn.Linear(config.n_embd, config.n_embd, bias=config.bias)
         self.rotary_emb = RotaryEmbedding(dim =config.n_embd // config.n_head)
-<<<<<<< HEAD
-=======
-
->>>>>>> 8ecb96f4
         self.c_fc = nn.Linear(config.n_embd, 2 * 4 * config.n_embd, bias=config.bias)
         self.silu = nn.SiLU()
         self.mlp_c_proj = nn.Linear(4 * config.n_embd, config.n_embd, bias=config.bias)
@@ -687,23 +645,11 @@
         q = q.view(B, T, self.config.n_head, self.config.n_embd // self.config.n_head)
         k = k.view(B, k.shape[1], self.config.n_head, self.config.n_embd // self.config.n_head)   
         v = v.view(B, k.shape[1], self.config.n_head, self.config.n_embd // self.config.n_head)
-<<<<<<< HEAD
 
         
         q = q.transpose(2, 1)
         k = k.transpose(2, 1)
 
-=======
-        q = q.transpose(2, 1)
-        k = k.transpose(2, 1)
-        # q = self.rotary_emb.rotate_queries_or_keys(q)
-        # k = self.rotary_emb.rotate_queries_or_keys(k)
-        if not offset:
-            q = self.rotary_emb.rotate_queries_or_keys(q)
-            k = self.rotary_emb.rotate_queries_or_keys(k)
-        else:
-            q, k = self.rotary_emb.rotate_queries_with_cached_keys(q, k)
->>>>>>> 8ecb96f4
 
         if offset is None:
             q = self.rotary_emb.rotate_queries_or_keys(q)
@@ -749,10 +695,7 @@
                 scale=softmax_scale,
             )
         y = y.to(dtype=q.dtype)
-<<<<<<< HEAD
-        
-=======
->>>>>>> 8ecb96f4
+        
         y = y.transpose(1, 2).contiguous().view(B, T, self.config.n_embd)
 
         h_att = self.att_c_proj(y)
@@ -889,7 +832,7 @@
         elif isinstance(module, nn.Embedding):
             torch.nn.init.normal_(module.weight, mean=0.0, std=self.config.base_scale)
 
-    def forward(self, x, block_mask=None, pad_mask=None, cache_last_channel=None, offset=None):
+    def forward(self, x, block_mask=None, cache_last_channel=None, offset=None):
             
         cache_last_channel_next = []
         audio_signal = x
@@ -902,7 +845,6 @@
             x = block(
                 audio_signal, 
                 block_mask=block_mask,
-                pad_mask=pad_mask,
                 cache_last_channel=cache_last_channel_cur,
                 offset=offset
                 )
