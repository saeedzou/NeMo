--- conflicted
+++ resolved
@@ -403,25 +403,6 @@
         tokenizer: Optional["TokenizerSpec"] = None,
         model_transform: Optional[Callable[[nn.Module], nn.Module]] = None,
     ):
-<<<<<<< HEAD
-        super().__init__(config or LlamaConfig(), optim=optim, tokenizer=tokenizer, model_transform=model_transform)
-
-        assert HAVE_TE, "TransformerEngine is required for MLPerfLoRALlamaModel."
-
-    def configure_model(self):
-        """Configure the model with memory optimization.
-
-        Applies context managers to reduce memory by avoiding unnecessary gradients
-        and requesting that Transformer Engine initialize params as FP8.
-        """
-        # Apply context managers to reduce memory by (1) avoiding unnecessary gradients
-        # and (2) requesting that TE initialize params as FP8. See:
-        # https://docs.nvidia.com/deeplearning/transformer-engine/user-guide/api/pytorch.html#transformer_engine.pytorch.fp8_model_init
-        import transformer_engine.pytorch as te
-
-        with torch.no_grad(), te.fp8_model_init():
-            super().configure_model()
-=======
         # Apply context manager to reduce memory by avoiding unnecessary gradients
         model_context_managers = [torch.no_grad()]
         super().__init__(
@@ -431,7 +412,6 @@
             model_transform=model_transform,
             model_context_managers=model_context_managers,
         )
->>>>>>> a5cf213a
 
 
 @io.model_importer(LlamaModel, "hf")
