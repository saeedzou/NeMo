# Copyright (c) 2024, NVIDIA CORPORATION.  All rights reserved.
#
# Licensed under the Apache License, Version 2.0 (the "License");
# you may not use this file except in compliance with the License.
# You may obtain a copy of the License at
#
#     http://www.apache.org/licenses/LICENSE-2.0
#
# Unless required by applicable law or agreed to in writing, software
# distributed under the License is distributed on an "AS IS" BASIS,
# WITHOUT WARRANTIES OR CONDITIONS OF ANY KIND, either express or implied.
# See the License for the specific language governing permissions and
# limitations under the License.

import os

import lightning.pytorch as pl
import torch
import torch.distributed as dist
from datasets import Dataset, DatasetDict, load_dataset
from torch.utils.data import DataLoader
from torch.utils.data.distributed import DistributedSampler

from nemo.lightning.pytorch.plugins import MegatronDataSampler
from nemo.utils import logging
from typing import Dict
from nemo.collections.nlp.modules.common.tokenizer_utils import get_nmt_tokenizer
import numpy as np
import re
from functools import partial

def clean_split(name):
    """removes split from name

    Args:
        name (str): partition name (e.g. "train[:100]")

    Returns:
        str: return partition name without any selector (e.g. "train").
    """
    if '[' in name:
        return name.split('[')[0]
    return name


def make_dataset_splits(dataset, split, split_aliases):
    """
    Given a dataset (e.g. from datasets.load_dataset or datasets.Dataset.from_dict) it
    returns a dictionary containing the corresponding dataset splits.

    For example:

    $ ds = load_dataset("dataset-id")
    $ ans = make_dataset_splits(ds)

    # `ds` contains the following
    $ print(ds)
    > DatasetDict({
    >    train: Dataset({
    >        features: ['id', 'title', 'context', 'question', 'answers'],
    >        num_rows: 87599
    >    })
    >    validation: Dataset({
    >        features: ['id', 'title', 'context', 'question', 'answers'],
    >        num_rows: 10570
    >    })
    > })

    # In this case the value of `ans` (returned value) will be:
    $ print(ans)
    > {
    >    "train": Dataset .. (with 87599 rows),
    >    "val": Dataset .. (with 10570 rows),
    > }
    """
    valid_split_names = ['train', 'test', 'val']
    dataset_splits = {_split: None for _split in valid_split_names}

    alias_to_split = {}
    for split_name, _split_aliases in split_aliases.items():
        assert split_name in valid_split_names
        for alias in _split_aliases:
            alias_to_split[alias] = split_name

    if isinstance(dataset, Dataset):
        assert isinstance(split, str), "Expected split to be a string, but got " + str(type(split))
        split = clean_split(split)
        dataset_splits[split] = dataset
    elif isinstance(dataset, DatasetDict):
        dataset_split_names = dataset.keys()
        logging.info(f"HF dataset has the following splits: {dataset_split_names}")
        for alias_split_name, split in dataset.items():
            split_name = alias_to_split[alias_split_name]
            assert dataset_splits[split_name] is None
            dataset_splits[split_name] = split
    elif isinstance(split, list):
        logging.info(f"Loaded HF dataset will use {str(split)} splits.")
        assert isinstance(dataset, list)
        for i, alias_split_name in enumerate(map(clean_split, split)):
            split_name = alias_to_split[alias_split_name]
            assert dataset_splits[split_name] is None
            dataset_splits[split_name] = dataset[i]
    elif isinstance(split, str):
        logging.info("Loaded HF dataset has a single split.")
        assert not isinstance(dataset, list)
        alias_split_name = split
        if '+' in alias_split_name:
            raise ValueError("Split concatenation not supported")
        elif '[' in alias_split_name:
            alias_split_name = alias_split_name.split('[')[0]
        split_name = alias_to_split[alias_split_name]
        assert dataset_splits[split_name] is None
        dataset_splits[split_name] = dataset
    else:
        raise ValueError("Expected split name to be None, str or a list")

    assert set(valid_split_names) == set(dataset_splits.keys()), dataset_splits.keys()
    num_init_splits = sum(map(lambda x: x is not None, dataset_splits.values()))
    assert num_init_splits > 0, f"Expected at least one split to have been initialized {num_init_splits}"
    return dataset_splits


def has_dist_env_init_or_rank_env_var():
    """returns whether it runs on a dist-environment"""
    env_vars = ['LOCAL_RANK', 'GLOBAL_RANK', 'WORLD_SIZE', 'MASTER_ADDR', 'MASTER_PORT']
    return dist.is_initialized() or any(map(lambda x: x in os.environ, env_vars))


def batchify(tensor):
    """Ensures that the input tensor has at least two dimensions by adding an extra batch dimension if necessary.

    Parameters
    ----------
    tensor : torch.Tensor
        The input tensor to be batchified.

    Returns
    -------
    torch.Tensor
        The tensor with an extra dimension added if it was originally 1-dimensional.
        Otherwise, the tensor is returned as-is.
    """
    if tensor.ndim == 1:
        return tensor.unsqueeze_(0)
    return tensor


def extract_key_from_dicts(batch, key):
    """Extracts the value of the given key from each dictionary in a list of dictionaries.

    Parameters
    ----------
    batch : List[dict]
        A list of dictionaries.
    key : str
        The key whose values are to be extracted from each dictionary.

    Returns
    -------
    List
        A list of values associated with the specified key, in the same order as
        the dictionaries in the input batch.
    """
    return list(map(lambda x: x[key], batch))


def pad_within_micro(batch, pad_token_id):
    """Pads each list in a batch of lists to the same length with a specified token.

    Parameters
    ----------
    batch : List[List[int]]
        A batch of sequences (e.g., token IDs), where each sequence is a list of integers.
    pad_token_id : int
        The token ID to use for padding shorter sequences.

    Returns
    -------
    List[List[int]]
        A batch of sequences where each inner list has been padded with the pad token
        to match the length of the longest sequence in the batch.
    """
    max_len = max(map(len, batch))
    return [item + [pad_token_id] * (max_len - len(item)) for item in batch]


class HFDatasetDataModule(pl.LightningDataModule):
    """A PyTorch Lightning DataModule for loading and managing datasets from the `datasets` library.

    Args:
        path_or_dataset (str | Dataset | DatasetDict): The dataset name from HF or a preloaded dataset.
        split (str | list, optional): The dataset split(s) to load (e.g., "train" or ["train", "validation"]).
            Defaults to None.
        collate_fn (callable, optional): Custom function for batching data; defaults to a padding-based collation.
            Defaults to None.
        num_workers (int, optional): Number of workers for data loading. Defaults to 2.
        pin_memory (bool, optional): Whether to use pinned memory for faster GPU transfers. Defaults to True.
        persistent_workers (bool, optional): Whether to keep worker threads alive between epochs. Defaults to True.
        seq_length (int, optional): Maximum sequence length for tokenized inputs. Defaults to 1024.
        micro_batch_size (int, optional): Batch size per device. Defaults to 2.
        global_batch_size (int, optional): Total batch size across all devices. Defaults to 2.
        pad_token_id (int, optional): Token ID used for padding sequences. Defaults to 0.
        use_mcore_sampler (bool, optional): Whether to use NVIDIA MCore sampler for efficient data loading.
            Defaults to False.
        use_dist_sampler (bool, optional): Whether to enable distributed sampling. Defaults to False.
        mcore_dataloader_type (str, optional): Dataloader type when using MCore sampling. Defaults to 'cyclic'.
        train_aliases (list, optional): Alternative names for the training split. Defaults to ["train", "training"].
        test_aliases (list, optional): Alternative names for the test split. Defaults to ["test", "testing"].
        val_aliases (list, optional): Alternative names for the validation split.
            Defaults to ["val", "validation", "valid", "eval"].
        **kwargs: Additional arguments passed to `datasets.load_dataset`.

    Raises:
        ValueError: If `path_or_dataset` is not a valid dataset type (str, Dataset, or DatasetDict).

    Examples:
        Load a single split (train) from a dataset:
        ```python
        data_module = HFDatasetDataModule("rajpurkar/squad", split="train")
        ```

        Load multiple splits (train and validation):
        ```python
        data_module = HFDatasetDataModule("rajpurkar/squad", split=["train", "validation"])
        ```

        Use a preloaded dataset:
        ```python
        from datasets import load_dataset
        dataset = load_dataset("imdb")
        data_module = HFDatasetDataModule(dataset, split="train")
        ```

    Notes:
        - If neither `use_dist_sampler` nor `use_mcore_sampler` are enabled, but a distributed
        environment is detected, HFDatasetDataModule will use a distributed-sampler automatically.
        - If no collation function is provided, a default function with padding using `pad_token_id` is applied.
    """

    def __init__(
        self,
        path_or_dataset,
        split=None,
        collate_fn=None,
        num_workers=2,
        pin_memory=True,
        persistent_workers=True,
        seq_length=1024,
        micro_batch_size=2,
        global_batch_size=2,
        pad_token_id=0,
        use_mcore_sampler=False,
        use_dist_sampler=False,
        mcore_dataloader_type='cyclic',
        train_aliases=["train", "training"],
        test_aliases=["test", "testing"],
        val_aliases=["val", "validation", "valid", "eval"],
        **kwargs,
    ) -> None:
        super().__init__()
        assert pad_token_id is not None
        # A dataset usually will have several splits (e.g. train, val, test, etc).
        # We map synonym names to canonical names (train, test, val).
        # A synonym can be a prefix/suffixed word e.g. train <> training.
        split_aliases = {'train': train_aliases, 'test': test_aliases, 'val': val_aliases}

        # self.dataset_splits will hold the actual dataset for each split.
        if isinstance(path_or_dataset, str):
            logging.info(f"Loading HF dataset from {path_or_dataset}, this may take a moment.")
            dataset = load_dataset(path_or_dataset, split=split, **kwargs)
        elif isinstance(path_or_dataset, Dataset) or isinstance(path_or_dataset, DatasetDict):
            logging.info(f"Using passed HF dataset {str(path_or_dataset)}")
            dataset = path_or_dataset
        else:
            raise ValueError(
                "Expected `path_or_dataset` to be str, Dataset, DatasetDict, but got " + str(type(path_or_dataset))
            )

        self.dataset_splits = make_dataset_splits(dataset, split, split_aliases)

        if collate_fn is None:
            self._collate_fn = lambda x: HFDatasetDataModule.collate_fn(x, pad_token_id=self.pad_token_id)
        else:
            self._collate_fn = collate_fn

        self.num_workers = num_workers
        self.pin_memory = pin_memory
        self.persistent_workers = persistent_workers
        self.seq_length = seq_length
        self.micro_batch_size = micro_batch_size
        self.global_batch_size = global_batch_size
        self.pad_token_id = pad_token_id

        self.use_mcore_sampler = use_mcore_sampler
        self.mcore_dataloader_type = mcore_dataloader_type
        self.use_dist_sampler = use_dist_sampler

    @staticmethod
    def from_dict(dataset_dict, split, **kwargs):
        """wraps Dataset's from_dict method"""
        dataset = Dataset.from_dict(dataset_dict)
        return HFDatasetDataModule(path_or_dataset=dataset, split=split, **kwargs)

    @staticmethod
    def collate_fn(batch, pad_token_id=0):
        """Default batch collator"""
<<<<<<< HEAD

        def batchify(tensor):
            if tensor.ndim == 1:
                return tensor.unsqueeze_(0)
            return tensor

        def extract_key_from_dicts(batch, key):
            return list(map(lambda x: x[key], batch))

        def pad_within_micro(batch, pad_token_id):
            max_len = max(map(len, batch))
            return [item + [pad_token_id] * (max_len - len(item)) for item in batch]
=======
>>>>>>> 76435cef
        return {
            key: batchify(
                torch.LongTensor(
                    pad_within_micro(
                        extract_key_from_dicts(batch, key),
                        pad_token_id if key != 'loss_mask' else 0,
                    )
                )
            )
            for key in batch[0].keys()
        }

    def setup(self, stage: str):
        """setups sampler"""
        # Turn-on dist-sampler if the user is running inside a dist-env.
        if not self.use_dist_sampler and not self.use_mcore_sampler and has_dist_env_init_or_rank_env_var():
            self.use_dist_sampler = True
            logging.info("Turning on distributed data sampler")
        elif self.use_mcore_sampler:
            self.mcore_data_sampler = MegatronDataSampler(
                seq_len=self.seq_length,
                micro_batch_size=self.micro_batch_size,
                global_batch_size=self.global_batch_size,
                dataloader_type=self.mcore_dataloader_type,
            )

    def get_data_sampler(self, dataset):
        """returns the data sampler"""
        if self.use_dist_sampler:
            return DistributedSampler(dataset)
        elif self.use_mcore_sampler:
            return self.mcore_data_sampler
        else:
            return None

    def _make_dataloader(self, dataset, collate_fn=None):
        """Dataloader creator"""
        assert dataset is not None

        if collate_fn is None:
            collate_fn = lambda x: HFDatasetDataModule.collate_fn(x, pad_token_id=self.pad_token_id)

        return DataLoader(
            dataset,
            num_workers=self.num_workers,
            pin_memory=self.pin_memory,
            persistent_workers=self.persistent_workers,
            collate_fn=collate_fn,
            batch_size=self.micro_batch_size,
            sampler=self.get_data_sampler(dataset),
        )

    @property
    def train(self):
        """Returns the training partition"""
        return self.dataset_splits['train']

    @property
    def val(self):
        """Returns the validation partition"""
        return self.dataset_splits['val']

    @property
    def test(self):
        """Returns the test partition"""
        return self.dataset_splits['test']

    def train_dataloader(self):
        """Returns the train dataloader"""
        return self._make_dataloader(self.train, self._collate_fn)

    def val_dataloader(self):
        """Returns the validation dataloader"""
        return self._make_dataloader(self.val, self._collate_fn)

    def test_dataloader(self):
        """Returns the test dataloader"""
        return self._make_dataloader(self.test, self._collate_fn)

    def map(self, function=None, split_names=None, **kwargs):
        """Maps a function to the dataset"""
        if isinstance(split_names, str):
            dataset_splits = {split_names: self.dataset_splits[split_names]}
        elif isinstance(split_names, list):
            dataset_splits = {k: self.dataset_splits[k] for k in split_names}
        else:
            dataset_splits = self.dataset_splits

        for split_name, subset in dataset_splits.items():
            if subset is None:
                continue
            dataset_splits[split_name] = subset.map(function, **kwargs)

def preprocess(text):
    text = text.strip()
    # NOTE: Brackets are artifacts of the WikiHow dataset portion of HellaSwag.
    text = text.replace(" [title]", ". ")
    text = re.sub("\\[.*?\\]", "", text)
    text = text.replace("  ", " ")
    return text

def process_doc(doc):
    ctx = doc["ctx_a"] + " " + doc["ctx_b"].capitalize()
    query = preprocess(doc["activity_label"] + ": " + ctx)
    choices = [preprocess(ending) for ending in doc["endings"]]
    gold = int(doc["label"])
    out_doc = {
        "query": query,
        "choices": choices,
        "gold": gold,
        "text": query + " " + choices[gold]
    }
    return out_doc

# Note: I'm training the model causally not through multiclass classification.
def preprocess_dataset(tokenizer, max_length, dataset, seed = 42):
    # Format each prompt.
    print("Preprocessing dataset...")
    dataset = dataset.map(process_doc)

    def preprocess_batch(batch, tokenizer, max_length):
        ans = tokenizer(
            batch["text"],
            max_length=max_length,
            truncation=True,
        )
        ans['labels'] = [
            x[1:] + [-100] for x in ans['input_ids']
        ]
        return ans

    # Apply preprocessing to each batch of the dataset & and remove "conversations" and "text" fields.
    _preprocessing_function = partial(preprocess_batch, max_length=max_length, tokenizer=tokenizer)
    dataset = dataset.map(
        _preprocessing_function,
        batched=True,
    ).select_columns(['input_ids', 'attention_mask', 'labels'])

    # Shuffle dataset.
    dataset = dataset.shuffle(seed=seed)

    return dataset


def preprocess(text):
    text = text.strip()
    # NOTE: Brackets are artifacts of the WikiHow dataset portion of HellaSwag.
    text = text.replace(" [title]", ". ")
    text = re.sub("\\[.*?\\]", "", text)
    text = text.replace("  ", " ")
    return text

def process_doc(doc):
    ctx = doc["ctx_a"] + " " + doc["ctx_b"].capitalize()
    query = preprocess(doc["activity_label"] + ": " + ctx)
    choices = [preprocess(ending) for ending in doc["endings"]]
    gold = int(doc["label"])
    out_doc = {
        "query": query,
        "choices": choices,
        "gold": gold,
        "text": query + " " + choices[gold]
    }
    return out_doc

# Note: I'm training the model causally not through multiclass classification.
def preprocess_dataset(tokenizer, max_length, dataset, seed = 42):
    # Format each prompt.
    print("Preprocessing dataset...")
    dataset = dataset.map(process_doc)

    def preprocess_batch(batch, tokenizer, max_length):
        ans = tokenizer(
            batch["text"],
            max_length=max_length,
            truncation=True,
        )
        ans['labels'] = [
            x[1:] + [-100] for x in ans['input_ids']
        ]
        return ans

    # Apply preprocessing to each batch of the dataset & and remove "conversations" and "text" fields.
    _preprocessing_function = partial(preprocess_batch, max_length=max_length, tokenizer=tokenizer)
    dataset = dataset.map(
        _preprocessing_function,
        batched=True,
    ).select_columns(['input_ids', 'attention_mask', 'labels'])

    # Shuffle dataset.
    dataset = dataset.shuffle(seed=seed)

    return dataset

class HellaSwagHFDataModule(HFDatasetDataModule):
    def __init__(self, tokenizer, dataset_name="Rowan/hellaswag", *args, **kwargs):
        tokenizer = tokenizer.tokenizer
        tokenizer.pad_token = tokenizer.eos_token
        dataset = load_dataset(dataset_name)
        super().__init__(
            preprocess_dataset(tokenizer, 7500, dataset["train"]),
            *args,
            **kwargs
        )
    
class SquadHFDataModule(HFDatasetDataModule):
    """
    A data module for handling the SQuAD dataset using HFDatasetDataModule.

    This class is responsible for tokenizing and formatting the SQuAD dataset for training
    language models. It extends `HFDatasetDataModule` and implements a prompt-based
    formatting function suitable for causal language modeling.

    Attributes:
        tokenizer: A tokenizer instance used to convert text into token IDs.
    """

    def __init__(self, tokenizer, **kwargs):
        """
        Initializes the SquadHFDataModule.

        Args:
            tokenizer: A tokenizer instance for processing text data.
            **kwargs: Additional arguments passed to the parent class (`HFDatasetDataModule`).
        """
        super().__init__(**kwargs)
        self.tokenizer = tokenizer

    def formatting_prompts_func(self, example):
        """
        Formats a given example into a structured prompt for training.

        This method converts a dataset example (containing context, question, and answer)
        into a structured format, tokenizes it, and prepares input IDs and labels for
        training a language model.

        Args:
            example (dict): A dictionary containing the following keys:
                - 'context': The passage from which the question is derived.
                - 'question': The question about the passage.
                - 'answers': A dictionary with a 'text' key containing the answer(s).

        Returns:
            dict: A dictionary containing:
                - 'input_ids': Tokenized input sequence (excluding the last token).
                - 'labels': Tokenized output sequence (excluding the first token).
                - 'loss_mask': A mask indicating which tokens contribute to the loss.
        """
        formatted_text = [
            f"Context: {example['context']} Question: {example['question']} Answer:",
            f" {example['answers']['text'][0].strip()}",
        ]
        context_ids, answer_ids = list(map(self.tokenizer.text_to_ids, formatted_text))
        if len(context_ids) > 0 and context_ids[0] != self.tokenizer.bos_id:
            context_ids.insert(0, self.tokenizer.bos_id)
        if len(answer_ids) > 0 and answer_ids[-1] != self.tokenizer.eos_id:
            answer_ids.append(self.tokenizer.eos_id)

        return dict(
            labels=(context_ids + answer_ids)[1:],
            input_ids=(context_ids + answer_ids)[:-1],
            loss_mask=[0] * (len(context_ids) - 1) + [1] * len(answer_ids),
        )

    def setup(self, stage):
        """
        Prepares the dataset for training and applies formatting.

        Args:
            stage (str): The stage of training.
        """
        super().setup(stage)

        self.map(
            self.formatting_prompts_func,
            batched=False,
            batch_size=2,
            remove_columns=["id", "title", "context", "question", 'answers'],
        )


class HFMockDataModule(pl.LightningDataModule):
    def __init__(
        self,
        seq_length: int = 2048,
        tokenizer=None,
        micro_batch_size: int = 4,
        global_batch_size: int = 8,
        rampup_batch_size=None,
        num_train_samples: int = 10_000,
        num_val_samples: int = 10_000,
        num_test_samples: int = 10_000,
        num_workers: int = 8,
        pin_memory: bool = True,
        persistent_workers: bool = False,
        create_attention_mask: bool = False,
        vocab_file=None,
        merges_file=None,
    ):
        super().__init__()
        self.seq_length = seq_length
        self.micro_batch_size = micro_batch_size
        self.global_batch_size = global_batch_size
        self.num_train_samples = num_train_samples
        self.num_val_samples = num_val_samples
        self.num_test_samples = num_test_samples
        self.num_workers = num_workers
        self.pin_memory = pin_memory
        self.persistent_workers = persistent_workers
        self.create_attention_mask = create_attention_mask
        self.collate_fn = lambda x: HFDatasetDataModule.collate_fn(x, pad_token_id=0)

        if tokenizer is None:
            self.tokenizer = get_nmt_tokenizer(
                "megatron",
                "GPT2BPETokenizer",
                vocab_file=vocab_file,
                merges_file=merges_file,
            )
        else:
            self.tokenizer = tokenizer

    def setup(self, stage: str = None) -> None:
        self._train_ds = _MockGPTDataset(
            self.tokenizer,
            "train",
            self.num_train_samples,
            self.seq_length,
            self.create_attention_mask,
        )
        self._val_ds = _MockGPTDataset(
            self.tokenizer,
            "valid",
            self.num_val_samples,
            self.seq_length,
            self.create_attention_mask,
        )
        self._test_ds = _MockGPTDataset(
            self.tokenizer,
            "test",
            self.num_test_samples,
            self.seq_length,
            self.create_attention_mask,
        )

    def train_dataloader(self) -> DataLoader:
        return self._create_dataloader(self._train_ds)

    def val_dataloader(self) -> DataLoader:
        return self._create_dataloader(self._val_ds)

    def test_dataloader(self) -> DataLoader:
        return self._create_dataloader(self._test_ds)

    def _create_dataloader(self, dataset) -> DataLoader:
        return DataLoader(
            dataset,
            batch_size=self.micro_batch_size,
            num_workers=self.num_workers,
            pin_memory=self.pin_memory,
            persistent_workers=self.persistent_workers,
            collate_fn=self.collate_fn,
        )


class _MockGPTDataset(torch.utils.data.Dataset):
    def __init__(
        self,
        tokenizer: "TokenizerSpec",
        name: str,
        num_samples: int,
        seq_length: int,
        create_attention_mask: bool = False,
        seed: int = 42,
    ) -> None:
        super().__init__()
        self.name = name
        self.seq_length = seq_length
        self.tokenizer = tokenizer
        self.vocab_size = self.tokenizer.vocab_size
        self.length = num_samples
        self.seed = seed
        self.create_attention_mask = create_attention_mask

        if create_attention_mask:
            self.attention_mask = np.tril(
                np.ones((self.seq_length, self.seq_length), dtype=np.float32)
            )[np.newaxis, :].tolist()

        self.loss_mask = np.ones(self.seq_length, dtype=np.float32).tolist()
        self.position_ids = np.arange(self.seq_length, dtype=np.int64).tolist()

    def __len__(self) -> int:
        return self.length

    def __getitem__(self, idx) -> Dict[str, list]:
        np_gen = np.random.default_rng(seed=(self.seed + idx))
        tokens = np_gen.integers(self.vocab_size, size=[self.seq_length], dtype=np.int64).tolist()
        labels = np_gen.integers(self.vocab_size, size=[self.seq_length], dtype=np.int64).tolist()

        batch = {
            "tokens": tokens,
            "labels": labels,
            "loss_mask": self.loss_mask,
            "position_ids": self.position_ids,
        }

        if self.create_attention_mask:
            batch["attention_mask"] = self.attention_mask

        return batch<|MERGE_RESOLUTION|>--- conflicted
+++ resolved
@@ -304,21 +304,6 @@
     @staticmethod
     def collate_fn(batch, pad_token_id=0):
         """Default batch collator"""
-<<<<<<< HEAD
-
-        def batchify(tensor):
-            if tensor.ndim == 1:
-                return tensor.unsqueeze_(0)
-            return tensor
-
-        def extract_key_from_dicts(batch, key):
-            return list(map(lambda x: x[key], batch))
-
-        def pad_within_micro(batch, pad_token_id):
-            max_len = max(map(len, batch))
-            return [item + [pad_token_id] * (max_len - len(item)) for item in batch]
-=======
->>>>>>> 76435cef
         return {
             key: batchify(
                 torch.LongTensor(
