--- conflicted
+++ resolved
@@ -47,23 +47,14 @@
     memmap_workers: int = 2,
     hf_dataset: bool = False,
     global_sample_mapping: bool = False,
-<<<<<<< HEAD
-=======
     pack_metadata_file_path: Path = None,
     pad_cu_seqlens: bool = False,
->>>>>>> 8fe6533f
     chat: bool = False,
     **kwargs,
 ) -> "GPTSFTDataset":
     """
     Create the dataset class (GPTSFTDataset, GPTSFTChatDataset or GPTSFTPackedDataset)
     """
-<<<<<<< HEAD
-    if chat:
-        from nemo.collections.nlp.data.language_modeling.megatron.gpt_sft_chat_dataset import GPTSFTChatDataset
-
-        dataset_cls = GPTSFTChatDataset
-=======
 
     gpt_sft_dataset_kwargs = {
         'file_path': str(path),
@@ -92,7 +83,6 @@
             **gpt_sft_dataset_kwargs,
             **kwargs,
         )
->>>>>>> 8fe6533f
     elif path.suffix == '.npy':
         from nemo.collections.nlp.data.language_modeling.megatron.gpt_sft_dataset import GPTSFTPackedDataset
 
