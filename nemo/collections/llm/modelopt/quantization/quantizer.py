--- conflicted
+++ resolved
@@ -21,10 +21,6 @@
 import torch
 from accelerate.hooks import remove_hook_from_module
 from datasets import load_dataset
-<<<<<<< HEAD
-from megatron.core import parallel_state
-=======
->>>>>>> d126c5f9
 from megatron.core.inference.common_inference_params import CommonInferenceParams
 from tqdm import tqdm
 
@@ -192,13 +188,8 @@
             self.quantization_config.calibration_dataset_size // self.quantization_config.calibration_batch_size
         )
 
-<<<<<<< HEAD
-        generated = [r.generated_text for r in generate(mcore_inference, mcore_tokenizer, prompts, inference_params=CommonInferenceParams(top_k=1, num_tokens_to_generate=30))]
-        outputs = [prompt + generation for prompt, generation in zip(prompts, generated)]
-=======
         if isinstance(model, llm.HFAutoModelForCausalLM):
             device = model.model.device
->>>>>>> d126c5f9
 
             def huggingface_forward_loop(model):
                 dataloader = get_dataloader()
