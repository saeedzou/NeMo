# Copyright (c) 2024, NVIDIA CORPORATION.  All rights reserved.
#
# Licensed under the Apache License, Version 2.0 (the "License");
# you may not use this file except in compliance with the License.
# You may obtain a copy of the License at
#
#     http://www.apache.org/licenses/LICENSE-2.0
#
# Unless required by applicable law or agreed to in writing, software
# distributed under the License is distributed on an "AS IS" BASIS,
# WITHOUT WARRANTIES OR CONDITIONS OF ANY KIND, either express or implied.
# See the License for the specific language governing permissions and
# limitations under the License.

import atexit
import logging as _logging
import os
import re
import shutil
from contextlib import contextmanager
from pathlib import Path
from typing import Any, Dict, Literal, Optional, Union

import lightning.pytorch as pl
import torch
import torch.distributed as dist
from lightning.fabric.plugins import CheckpointIO
from lightning.fabric.utilities.rank_zero import rank_zero_info
from lightning.fabric.utilities.seed import reset_seed
from lightning.pytorch.strategies.model_parallel import ModelParallelStrategy as PLModelParallelStrategy
from lightning.pytorch.trainer.states import TrainerFn
from lightning.pytorch.utilities.types import STEP_OUTPUT
from torch.distributed.tensor.parallel import ColwiseParallel, RowwiseParallel, SequenceParallel
from typing_extensions import override

from nemo.lightning import io
from nemo.lightning.pytorch.strategies.utils import (
    _destroy_dist_connection,
    ckpt_to_dir,
    create_checkpoint_io,
    fsdp2_strategy_parallelize,
)
from nemo.utils import logging
from nemo.utils.import_utils import safe_import_from

try:
    from torch.distributed.tensor._api import distribute_tensor
    from torch.distributed.tensor.placement_types import Replicate, Shard
except ImportError:
    from torch.distributed._tensor.api import distribute_tensor
    from torch.distributed._tensor.placement_types import Replicate, Shard

MixedPrecisionPolicy, HAS_MIXED_PRECISION_POLICY = safe_import_from(
    "torch.distributed._composable.fsdp", "MixedPrecisionPolicy"
)

CPUOffloadPolicy, HAS_CPU_OFFLOAD_POLICY = safe_import_from(
    "torch.distributed.fsdp", "CPUOffloadPolicy", fallback_module="torch.distributed._composable.fsdp"
)

_logger = _logging.getLogger(__name__)


class FSDP2Strategy(PLModelParallelStrategy, io.IOMixin):
    """FSDP2Strategy implementing FSDP via FSDP 2.

    Notes:
    - TP + FSDP2 is currently not supported.
    """

    def __init__(
        self,
        data_parallel_size: Union[Literal["auto"], int] = "auto",
        tensor_parallel_size: Union[Literal["auto"], int] = "auto",
<<<<<<< HEAD
        sequence_parallel: bool = False,
=======
        context_parallel_size: Optional[int] = 1,
>>>>>>> 3da449bc
        offload_policy: 'CPUOffloadPolicy' = None,
        data_sampler=None,
        checkpoint_io=None,
        mp_policy=None,
        parallelize_fn=fsdp2_strategy_parallelize,
        custom_tp_plan: Optional[Dict[str, Union[RowwiseParallel, ColwiseParallel, SequenceParallel]]] = None,
        **kwargs,
    ):
        """Initializes the FSDP2Strategy with specified parallelization settings.

        Args:
<<<<<<< HEAD
            data_parallel_size (Union[Literal["auto"], int]): Number of data-parallel replicas.
            tensor_parallel_size (Union[Literal["auto"], int]): Number of tensor-parallel groups.
            sequence_parallel (bool): Whether to enable sequence parallelism. Defaults to False.
                Only effective when tensor_parallel_size > 1.
=======
            data_parallel_size (Union[Literal["auto"], int]): Size of data parallel. Defaults to "auto".
            tensor_parallel_size (Union[Literal["auto"], int]): Size of tensor parallel. Defaults to "auto".
            context_parallel_size (optional): Number of context-parallel groups. Defaults to 1.
>>>>>>> 3da449bc
            data_sampler (optional): Custom data sampler to process dataloaders.
            mp_policy (optional): Mixed precision policy for parameter and operation casting.
                Defaults to:
                ```python
                MixedPrecisionPolicy(
                    param_dtype=torch.bfloat16,
                    reduce_dtype=torch.float32,
                    output_dtype=None,
                    cast_forward_inputs=True,
                )
                ```
            parallelize_fn (callable, optional): Function for parallelizing the model. Defaults to None.
            custom_tp_plan (Optional[Dict[str, Any]]): Custom tensor parallel plan for the model.
                tensor_parallel_size need to be > 1 to use this option. If provided, it overrides the
                default tensor parallel plan. sequence_parallel option will be ignored if custom_tp_plan
                is provided.
            **kwargs: Additional arguments for base class initialization.
        """
        super().__init__(data_parallel_size=data_parallel_size, tensor_parallel_size=tensor_parallel_size, **kwargs)
        self._checkpoint_io = checkpoint_io
        self.context_parallel_size = context_parallel_size
        self.data_sampler = data_sampler
        self.checkpoint = None
        self.mp_policy = mp_policy
        if self.mp_policy is None:
            assert HAS_MIXED_PRECISION_POLICY is not None, "Expected to have MixedPrecisionPolicy"
            self.mp_policy = MixedPrecisionPolicy(
                param_dtype=torch.bfloat16,
                reduce_dtype=torch.bfloat16,
                output_dtype=torch.bfloat16,
                cast_forward_inputs=True,
            )
        self.store: Optional[torch.distributed.Store] = None
        self.parallelize_fn = parallelize_fn
        self.offload_policy = offload_policy
        self.sequence_parallel = sequence_parallel

        if custom_tp_plan is not None:
            self.tp_shard_plan = custom_tp_plan
            logging.warning(
                "You are using a custom TP plan. Make sure it is compatible with the model. Parallelization would ",
                "not raise errors if the custom TP plan is not compatible. SP option will also be ignored.",
            )
        else:
            # Parallelize the first embedding and the last linear out projection
            base_model_tp_plan = {
                "model.embed_tokens": RowwiseParallel(input_layouts=Replicate()),
                "model.layers.*.self_attn.q_proj": ColwiseParallel(),
                "model.layers.*.self_attn.k_proj": ColwiseParallel(),
                "model.layers.*.self_attn.v_proj": ColwiseParallel(),
                "model.layers.*.self_attn.o_proj": RowwiseParallel(),
                "model.layers.*.mlp.up_proj": ColwiseParallel(),
                "model.layers.*.mlp.gate_proj": ColwiseParallel(),
                "model.layers.*.mlp.down_proj": RowwiseParallel(),
                "lm_head": ColwiseParallel(output_layouts=Replicate()),
            }

            base_model_sp_plan = {
                "model.embed_tokens": RowwiseParallel(input_layouts=Replicate(), output_layouts=Shard(1)),
                "model.norm": SequenceParallel(),
                "model.layers.*.input_layernorm": SequenceParallel(),
                "model.layers.*.self_attn.o_proj": RowwiseParallel(output_layouts=Shard(1)),
                "model.layers.*.post_attention_layernorm": SequenceParallel(),
                "model.layers.*.mlp.down_proj": RowwiseParallel(output_layouts=Shard(1)),
                "lm_head": ColwiseParallel(input_layouts=Shard(1), output_layouts=Replicate()),
            }

            if self.sequence_parallel:
                # Enable sequence parallelism only if TP size > 1
                base_model_tp_plan.update(base_model_sp_plan)

            self.tp_shard_plan = base_model_tp_plan
            logging.info(
                "Using default TP plan for parallelization. It is compatible with huggingface llama-style models."
            )

    @property
    @override
    def lightning_restore_optimizer(self) -> bool:
        """Optim state restoration is enabled"""
        return True

    def load_optimizer_state_dict(self, checkpoint) -> None:
        """Stores a reference to the optimizer state-dict for later restoration.

        Instead of immediately restoring the optimizer's state, this method saves the checkpoint
        reference and defers the restoration until the first training step. This is necessary
        because, in NeMo 2.0, PeFT adapters are added dynamically just before the first training
        step. Attempting to restore the optimizer state-dict before the adapters are initialized
        would result in an error.

        Args:
            checkpoint (dict): A dictionary containing the trainer's checkpoint,
                            including the optimizer state-dict.
        """
        # TODO(@akoumparouli): refactor.
        self.checkpoint = checkpoint

    def _load_optimizer_state_dict(self) -> None:
        """Restores the optimizer state-dict from the stored checkpoint.

        This method applies the optimizer state stored in the checkpoint to the corresponding
        optimizers. It ensures that the optimizer states are correctly restored after the
        PeFT adapters have been added in the first training step.

        If no checkpoint is stored, the method exits without performing any restoration.

        Note: This operation runs only once, as the checkpoint reference is cleared after execution.
        """
        from torch.distributed.checkpoint.state_dict import set_optimizer_state_dict

        if self.checkpoint is None:
            for optimizer, opt_state in zip(self.optimizers, self.checkpoint["optimizer_states"]):
                set_optimizer_state_dict(
                    self.lightning_module,
                    optimizer,
                    optim_state_dict=opt_state,
                    options={},
                )
            # run this only once
            self.checkpoint = None

    @override
    def setup_environment(self) -> None:
        """setup distributed environment and device mesh"""
        from torch.distributed.device_mesh import init_device_mesh

        self.accelerator.setup_device(self.root_device)

        self._setup_distributed()
        if self._data_parallel_size == "auto":
            self._data_parallel_size = self.num_nodes

        if self._tensor_parallel_size == "auto":
            self._tensor_parallel_size = self.num_processes

<<<<<<< HEAD
        # No TP currently
        mesh_shape = []
        mesh_dim_names = []
        for dim, name in zip(
            [self._data_parallel_size, self._tensor_parallel_size],
            ["data_parallel", "tensor_parallel"],
        ):
            mesh_shape.append(dim)
            mesh_dim_names.append(name)

        self._device_mesh = init_device_mesh(
            device_type=self.root_device.type,
            mesh_shape=tuple(mesh_shape),
=======
        # TODO: "tensor_parallel" is currently not supported.
        mesh_dim_names = ("data_parallel", "context_parallel")
        mesh_shape = (self._data_parallel_size, self.context_parallel_size)

        self._device_mesh = init_device_mesh(
            device_type=self.root_device.type,
            mesh_shape=mesh_shape,
>>>>>>> 3da449bc
            mesh_dim_names=mesh_dim_names,
        )

        # Construct sharding and reduction meshes for specific configurations.
        # Replace existing mesh strategies if a custom mesh design is provided.
        # WARNING: ADDING MESHES INCREASES MEMORY USAGE. Use device meshes for
        # multiple dimensions of parallelism if possible.
        if self._device_mesh["context_parallel"].size() > 1:
            # Context parallelism loss reduction mesh. Remember to divide out CP size in tokens per second throughput.
            self._device_mesh[("data_parallel", "context_parallel")]._flatten(mesh_dim_name="dp_cp")

        self.lightning_module._device_mesh = self._device_mesh

    @override
    def setup(self, trainer: pl.Trainer) -> None:
        """Configures the strategy within the PyTorch Lightning trainer.

        Args:
            trainer (pl.Trainer): The PyTorch Lightning trainer instance.
        """
        self.trainer = trainer
        # connect trainer to accelerator.
        self.accelerator.setup(trainer)
        # Parallelize model
        if getattr(self, '_init_model_parallel', True):
            self.parallelize()
        # Corner case, as FSDP2 expected to be used multi-device.
        if self._data_parallel_size == 1:
            self._lightning_module = self._lightning_module.to(self.root_device)
        # setup optim
        if getattr(self, '_setup_optimizers', True) and trainer.state.fn == TrainerFn.FITTING:
            super().setup_optimizers(trainer)

    def parallelize(self):
        """Applies fully_shard on model"""
        if self.parallelize_fn is not None:
            # TODO(@akoumparouli): self.lightning_module is an nn.Module child, use it directly?
            # Apply FSDP2 and TP to the model
            self.parallelize_fn(
                self.lightning_module.model,
                device_mesh=self._device_mesh,
                mp_policy=self.mp_policy,
                tp_shard_plan=self.tp_shard_plan,
                offload_policy=self.offload_policy,
            )
            # Apply this only once
            self.parallelize_fn = None
        else:
            logging.warning("Called parallelize more than once.")

    @override
    def _setup_distributed(self) -> None:
        """Initializes process group for communications."""

        # Implementation from superclass copied below in order to pass the store to the process group init
        reset_seed()
        self.set_world_ranks()
        self._process_group_backend = self._get_process_group_backend()
        # See https://github.com/pytorch/pytorch/issues/148532 for details.
        if self.offload_policy is not None:
            self._process_group_backend = "cuda:nccl,cpu:gloo"

        assert self.cluster_environment is not None
        if not torch.distributed.is_available():
            raise RuntimeError("torch.distributed is not available. Cannot initialize distributed process group")
        if torch.distributed.is_initialized():
            _logger.debug("torch.distributed is already initialized. Exiting early")
            return

        global_rank = self.cluster_environment.global_rank()
        world_size = self.cluster_environment.world_size()
        os.environ["MASTER_ADDR"] = self.cluster_environment.main_address
        os.environ["MASTER_PORT"] = str(self.cluster_environment.main_port)
        _logger.info(f"Initializing distributed: GLOBAL_RANK: {global_rank}, MEMBER: {global_rank + 1}/{world_size}")
        torch.distributed.init_process_group(
            self._process_group_backend, rank=global_rank, world_size=world_size, store=self.store
        )

        if self._process_group_backend == "nccl":
            atexit.register(_destroy_dist_connection)

        # On rank=0 let everyone know training is starting
        rank_zero_info(
            f"{'-' * 100}\n"
            f"distributed_backend={self._process_group_backend}\n"
            f"All distributed processes registered. Starting with {world_size} processes\n"
            f"{'-' * 100}\n"
        )

    def _get_loss_reduction(self, step_type: str):
        """Retrieves the loss reduction method for a given step type.

        Args:
            step_type (str): The type of step (e.g., "training", "validation").

        Returns:
            Callable: The loss reduction function, if defined; otherwise, None.
        """
        for fn_name in [f"{step_type}_loss_reduction", "loss_reduction"]:
            if hasattr(self.lightning_module, fn_name):
                return getattr(self.lightning_module, fn_name)
        return None

    def _step_proxy(self, step_type, batch, batch_idx=None):
        """Executes a training, validation, or test step and applies loss reduction if available.

        Args:
            step_type (str): The step type ("training", "validation", "test", "predict").
            batch: The input batch.
            batch_idx (optional): Index of the batch.

        Returns:
            Tuple: The computed loss and a dictionary with reduced loss metrics.
        """
        method_name = f"{step_type}_step"
        if self.model != self.lightning_module:
            loss = self._forward_redirection(self.model, self.lightning_module, method_name, batch, batch_idx)
        else:
            loss = getattr(self.lightning_module, method_name)(batch, batch_idx)

        _loss_reduction = self._get_loss_reduction(step_type)
        if _loss_reduction:
            return _loss_reduction.forward(batch, loss)
        return loss, {'avg': loss}

    @override
    def optimizer_state(self, optimizer):
        """returns the sharded optim state"""
        return optimizer.state_dict()

    @override
    def training_step(self, batch, batch_idx=None) -> STEP_OUTPUT:
        """Defines the training step, logging relevant metrics.

        Args:
            batch: The input batch.
            batch_idx (optional): The index of the batch.

        Returns:
            STEP_OUTPUT: The loss for backpropagation.
        """

        # See load_optimizer_state_dict to understand why we call this here.
        if self.checkpoint is not None:
            self._load_optimizer_state_dict()

        assert self.lightning_module is not None
        assert self.model is not None

        if self.context_parallel_size > 1:
            # Only pass context_parallel=True if AutoModel supports and has non-trivial CP.
            loss = self.lightning_module.training_step(batch, batch_idx, context_parallel=True)
        else:
            loss = self.lightning_module.training_step(batch, batch_idx)

        self.lightning_module.log(
            'global_step',
            self.trainer.global_step,
            prog_bar=True,
            rank_zero_only=True,
            batch_size=1,
        )

        self.lightning_module.log(
            'step',
            self.trainer.global_step,
        )

        return loss

    @override
    def validation_step(self, batch, batch_idx=None) -> Any:
        """Defines the validation step, logging validation loss.

        Args:
            batch: The input batch.
            batch_idx (optional): The index of the batch.

        Returns:
            Any: The validation loss.
        """
        assert self.lightning_module is not None
        assert self.model is not None
        with self.precision_plugin.val_step_context():
            loss, reduced = self._step_proxy("validation", batch, batch_idx)
            if reduced["avg"]:
                self.lightning_module.log('val_loss', reduced['avg'], rank_zero_only=True, batch_size=1)
            return loss

    @override
    def test_step(self, batch, batch_idx=None) -> STEP_OUTPUT:
        """Defines the test step, logging test loss.

        Args:
            batch: The input batch.
            batch_idx (optional): The index of the batch.

        Returns:
            Any: The test loss.
        """
        assert self.lightning_module is not None
        assert self.model is not None
        with self.precision_plugin.test_step_context():
            loss, reduced = self._step_proxy("test", batch, batch_idx)
            self.lightning_module.log('test_loss', reduced['avg'], rank_zero_only=True, batch_size=1)

            return loss

    @override
    def predict_step(self, batch, batch_idx=None) -> STEP_OUTPUT:
        """Runs one predict step.

        Args:
            batch (dict): the batch to use for pred.
            batch_idx (int, optional): the batch index. Defaults to None.

        Returns:
            STEP_OUTPUT: the reduced loss.
        """
        assert self.lightning_module is not None
        assert self.model is not None
        with self.precision_plugin.predict_step_context():
            loss, reduced = self._step_proxy("predict", batch, batch_idx)
            return reduced

    @contextmanager
    @override
    def tensor_init_context(self, empty_init: Optional[bool] = None):
        """Context manager used for initialization"""
        # Materializaton happens in `setup()`
        # @akoumparouli: using Parent's tensor_init_context causes mcore
        # parameters to be initialized on GPU instead of (assumed) CPU.
        yield

    @property
    @override
    def checkpoint_io(self) -> CheckpointIO:
        """CheckpointIO getter

        Returns:
            CheckpointIO: _description_
        """
        if self._checkpoint_io is None:
            self._checkpoint_io = create_checkpoint_io()

        return self._checkpoint_io

    @checkpoint_io.setter
    def checkpoint_io(self, io: CheckpointIO) -> None:
        """CheckpointIO setter

        Args:
            io (CheckpointIO): the checkpointio to use.
        """
        self._checkpoint_io = io

    @property
    def current_epoch_step(self) -> int:
        """Gets the current step within an epoch.

        Returns:
            int: The step index within the epoch.
        """
        return max(
            self.trainer.fit_loop.epoch_loop.automatic_optimization.optim_progress.optimizer.step.current.completed,
            self.trainer.fit_loop.epoch_loop.manual_optimization.optim_step_progress.current.completed,
        )

    @override
    def remove_checkpoint(self, filepath: Union[str, Path]) -> None:
        """Removes a checkpoint from the filesystem.

        Args:
            filepath (Union[str, Path]): Path to the checkpoint to be removed.
        """
        ckpt = ckpt_to_dir(filepath)
        if self.is_global_zero:
            if os.path.islink(ckpt):
                os.unlink(ckpt)
            elif os.path.exists(ckpt):
                shutil.rmtree(ckpt)

    @override
    def lightning_module_state_dict(self) -> Dict[str, Any]:
        """Collects the state dict of the model."""
        from nemo.lightning.pytorch.strategies.utils import to_cpu

        assert self.lightning_module is not None
        state_dict = self.lightning_module.state_dict()
        is_adapter_only = getattr(self._checkpoint_io, 'adapter_only', False)
        name_has_lora = lambda x: 'lora' in x.lower()

        module_names = list(state_dict.keys())
        for name in module_names:
            param = state_dict.pop(name)
            # @akoumparouli: refactor this.
            # if any key has "lora" in FQN, then it will only move lora keys to cpu, since only
            # the adapter weights are saved.
            if (is_adapter_only and name_has_lora(name)) or not is_adapter_only:
                state_dict[name] = to_cpu(param)
        dist.barrier()
        return state_dict

    @override
    def save_checkpoint(
        self, checkpoint: Dict[str, Any], filepath: Union[str, Path], storage_options: Optional[Any] = None
    ) -> None:
        """
        Unshards FSDP2 checkpoint and passes it to checkpoint_io for saving to a file.
        """

        if self.is_global_zero:
            self.checkpoint_io.save_checkpoint(checkpoint, filepath, storage_options=storage_options)

    @override
    def load_checkpoint(self, checkpoint_path: str | Path) -> Dict[str, Any]:
        """Loads checkpoint with checkpoint_io"""
        return self.checkpoint_io.load_checkpoint(checkpoint_path)

    @override
    @torch.no_grad
    def load_model_state_dict(
        self,
        ckpt,
        strict=False,
    ):
        """Shards a full state dict"""
<<<<<<< HEAD
        # Gather TP/SP strategy keys
        colwise_keys = [k for k in self.tp_shard_plan if isinstance(self.tp_shard_plan[k], ColwiseParallel)]
        rowwise_keys = [k for k in self.tp_shard_plan if isinstance(self.tp_shard_plan[k], RowwiseParallel)]
        seq_parallel_keys = [k for k in self.tp_shard_plan if isinstance(self.tp_shard_plan[k], SequenceParallel)]

        if self._tensor_parallel_size > 1:
            sharded_state = {k: v for k, v in ckpt['state_dict'].items()}

            # placement is (dp, tp)
            for k, v in sharded_state.items():
                if any(re.match(x, k) for x in seq_parallel_keys):
                    sharded_state[k] = distribute_tensor(v, self.device_mesh, placements=(Shard(dim=0), Replicate()))
                elif any(re.match(x, k) for x in colwise_keys):
                    sharded_state[k] = distribute_tensor(v, self.device_mesh, placements=(Shard(dim=0), Shard(dim=0)))
                elif any(re.match(x, k) for x in rowwise_keys):
                    sharded_state[k] = distribute_tensor(v, self.device_mesh, placements=(Shard(dim=0), Shard(dim=1)))
                else:
                    # This is for layers not sharded by TP/SP
                    sharded_state[k] = distribute_tensor(
                        v, self.device_mesh["data_parallel"], placements=(Shard(dim=0),)
                    )
        else:
            sharded_state = {
                k: distribute_tensor(v, self.device_mesh, placements=(Shard(dim=0),))
=======
        # TODO(@akoumparouli): update `placements` value once TP is enabled.
        if self._device_mesh["context_parallel"].size() > 1:
            # Shard across the CP device mesh, associated with the fully_shard() call
            # in utils.fsdp2_strategy_parallelize().
            sharded_state = {
                k: distribute_tensor(
                    v, self._device_mesh[("data_parallel", "context_parallel")], placements=(Replicate(), Shard(dim=0))
                )
                for k, v in ckpt['state_dict'].items()
            }
        else:
            # Default shard across DP for FSDP2.
            sharded_state = {
                k: distribute_tensor(v, self._device_mesh["data_parallel"], placements=(Shard(dim=0),))
>>>>>>> 3da449bc
                for k, v in ckpt['state_dict'].items()
            }

        self.lightning_module.load_state_dict(sharded_state, strict=strict)<|MERGE_RESOLUTION|>--- conflicted
+++ resolved
@@ -72,11 +72,8 @@
         self,
         data_parallel_size: Union[Literal["auto"], int] = "auto",
         tensor_parallel_size: Union[Literal["auto"], int] = "auto",
-<<<<<<< HEAD
+        context_parallel_size: Optional[int] = 1,
         sequence_parallel: bool = False,
-=======
-        context_parallel_size: Optional[int] = 1,
->>>>>>> 3da449bc
         offload_policy: 'CPUOffloadPolicy' = None,
         data_sampler=None,
         checkpoint_io=None,
@@ -88,16 +85,11 @@
         """Initializes the FSDP2Strategy with specified parallelization settings.
 
         Args:
-<<<<<<< HEAD
-            data_parallel_size (Union[Literal["auto"], int]): Number of data-parallel replicas.
-            tensor_parallel_size (Union[Literal["auto"], int]): Number of tensor-parallel groups.
-            sequence_parallel (bool): Whether to enable sequence parallelism. Defaults to False.
-                Only effective when tensor_parallel_size > 1.
-=======
             data_parallel_size (Union[Literal["auto"], int]): Size of data parallel. Defaults to "auto".
             tensor_parallel_size (Union[Literal["auto"], int]): Size of tensor parallel. Defaults to "auto".
             context_parallel_size (optional): Number of context-parallel groups. Defaults to 1.
->>>>>>> 3da449bc
+            sequence_parallel (bool): Whether to enable sequence parallelism. Defaults to False.
+                Only effective when tensor_parallel_size > 1.
             data_sampler (optional): Custom data sampler to process dataloaders.
             mp_policy (optional): Mixed precision policy for parameter and operation casting.
                 Defaults to:
@@ -234,13 +226,12 @@
         if self._tensor_parallel_size == "auto":
             self._tensor_parallel_size = self.num_processes
 
-<<<<<<< HEAD
         # No TP currently
         mesh_shape = []
         mesh_dim_names = []
         for dim, name in zip(
-            [self._data_parallel_size, self._tensor_parallel_size],
-            ["data_parallel", "tensor_parallel"],
+            [self._data_parallel_size, self._tensor_parallel_size, self.context_parallel_size],
+            ["data_parallel", "tensor_parallel", "context_parallel"],
         ):
             mesh_shape.append(dim)
             mesh_dim_names.append(name)
@@ -248,15 +239,6 @@
         self._device_mesh = init_device_mesh(
             device_type=self.root_device.type,
             mesh_shape=tuple(mesh_shape),
-=======
-        # TODO: "tensor_parallel" is currently not supported.
-        mesh_dim_names = ("data_parallel", "context_parallel")
-        mesh_shape = (self._data_parallel_size, self.context_parallel_size)
-
-        self._device_mesh = init_device_mesh(
-            device_type=self.root_device.type,
-            mesh_shape=mesh_shape,
->>>>>>> 3da449bc
             mesh_dim_names=mesh_dim_names,
         )
 
@@ -584,13 +566,12 @@
         strict=False,
     ):
         """Shards a full state dict"""
-<<<<<<< HEAD
-        # Gather TP/SP strategy keys
-        colwise_keys = [k for k in self.tp_shard_plan if isinstance(self.tp_shard_plan[k], ColwiseParallel)]
-        rowwise_keys = [k for k in self.tp_shard_plan if isinstance(self.tp_shard_plan[k], RowwiseParallel)]
-        seq_parallel_keys = [k for k in self.tp_shard_plan if isinstance(self.tp_shard_plan[k], SequenceParallel)]
-
-        if self._tensor_parallel_size > 1:
+        if self._tensor_parallel_size > 1 and self._device_mesh["context_parallel"].size() == 1:
+            # Gather TP/SP strategy keys
+            colwise_keys = [k for k in self.tp_shard_plan if isinstance(self.tp_shard_plan[k], ColwiseParallel)]
+            rowwise_keys = [k for k in self.tp_shard_plan if isinstance(self.tp_shard_plan[k], RowwiseParallel)]
+            seq_parallel_keys = [k for k in self.tp_shard_plan if isinstance(self.tp_shard_plan[k], SequenceParallel)]
+
             sharded_state = {k: v for k, v in ckpt['state_dict'].items()}
 
             # placement is (dp, tp)
@@ -606,12 +587,8 @@
                     sharded_state[k] = distribute_tensor(
                         v, self.device_mesh["data_parallel"], placements=(Shard(dim=0),)
                     )
-        else:
-            sharded_state = {
-                k: distribute_tensor(v, self.device_mesh, placements=(Shard(dim=0),))
-=======
         # TODO(@akoumparouli): update `placements` value once TP is enabled.
-        if self._device_mesh["context_parallel"].size() > 1:
+        elif self._tensor_parallel_size == 1 and self._device_mesh["context_parallel"].size() > 1:
             # Shard across the CP device mesh, associated with the fully_shard() call
             # in utils.fsdp2_strategy_parallelize().
             sharded_state = {
@@ -624,7 +601,6 @@
             # Default shard across DP for FSDP2.
             sharded_state = {
                 k: distribute_tensor(v, self._device_mesh["data_parallel"], placements=(Shard(dim=0),))
->>>>>>> 3da449bc
                 for k, v in ckpt['state_dict'].items()
             }
 
