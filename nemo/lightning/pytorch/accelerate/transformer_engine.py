# Copyright (c) 2024, NVIDIA CORPORATION.  All rights reserved.
#
# Licensed under the Apache License, Version 2.0 (the "License");
# you may not use this file except in compliance with the License.
# You may obtain a copy of the License at
#
#     http://www.apache.org/licenses/LICENSE-2.0
#
# Unless required by applicable law or agreed to in writing, software
# distributed under the License is distributed on an "AS IS" BASIS,
# WITHOUT WARRANTIES OR CONDITIONS OF ANY KIND, either express or implied.
# See the License for the specific language governing permissions and
# limitations under the License.

from types import MethodType

import torch
from nemo.utils import logging
from nemo.utils.import_utils import safe_import_from

te, HAVE_TE = safe_import_from("transformer_engine", "pytorch")


class TELlamaDecoderLayer(te.TransformerLayer):
    """
    Wrapper class over TE's `TransformerLayer`. This makes the wrapper very
    similar to HF's `LlamaDecoderLayer` and easier to replace it in the code.

    Args:
        config: LlamaConfig
        args: positional args (for compatibility with `LlamaDecoderLayer`)
        kwargs: keyword args (for compatibility with `LlamaDecoderLayer`)
    """

    def __init__(self, config, *args, **kwargs):
        super().__init__(
            hidden_size=config.hidden_size,
            ffn_hidden_size=config.intermediate_size,
            num_attention_heads=config.num_attention_heads,
            bias=False,
            layernorm_epsilon=config.rms_norm_eps,
            hidden_dropout=0,
            attention_dropout=0,
            fuse_qkv_params=False,
            normalization="RMSNorm",
            activation="swiglu",
            attn_input_format="bshd",
            num_gqa_groups=config.num_key_value_heads,
            layer_number=kwargs["layer_number"],
            params_dtype=torch.bfloat16,
        )
        te_rope = te.attention.RotaryPositionEmbedding(config.hidden_size // config.num_attention_heads)
        self.te_rope_emb = te_rope(max_seq_len=config.max_position_embeddings).cuda()

    def forward(self, hidden_states, *args, attention_mask, **kwargs):
        """
        Custom forward to make sure we only pass relevant arguments to the
        forward pass of the `TransformerLayer`. Also, make sure the output
        format matches the output of the HF's `LlamaDecoderLayer`.
        """
        return (
            super().forward(
                hidden_states, attention_mask=attention_mask, rotary_pos_emb=self.te_rope_emb
            ),
        )


def te_accelerate(model, fp8_autocast=False):
    """
    Replaces original model layers with TE's accelerated layers
    Args:
        model: HF model
        fp8_autocast (bool): apply autocast or not
    """

    if not HAVE_TE:
        logging.warning("Transformer Engine is not available and the module replacements " "will not be applied.")
    else:
        if not _apply_transformer_layer_replacement(model):
            _apply_basic_module_replacement(model)

        if fp8_autocast:
            apply_fp8_autocast(model)


@torch.no_grad
def _apply_basic_module_replacement(model):
    for name, module in model.named_children():
        if isinstance(module, torch.nn.Linear):
            has_bias = module.bias is not None
            if any(p % 16 != 0 for p in module.weight.shape):
                continue
            te_module = te.Linear(
                module.in_features, module.out_features, bias=has_bias, params_dtype=module.weight.dtype
            )
            te_module.weight.copy_(module.weight)
            if has_bias:
                te_module.bias.copy_(module.bias)

<<<<<<< HEAD
            setattr(model, name.split(".")[-1], te_module)
=======
            setattr(model, name, te_module)
>>>>>>> 1e7b9d5e
        elif isinstance(module, torch.nn.LayerNorm):
            te_module = te.LayerNorm(module.normalized_shape[0], eps=module.eps, params_dtype=module.weight.dtype)
            te_module.weight.copy_(module.weight)
            te_module.bias.copy_(module.bias)
<<<<<<< HEAD
            setattr(model, name.split(".")[-1], te_module)
=======
            setattr(model, name, te_module)
>>>>>>> 1e7b9d5e
        elif isinstance(module, torch.nn.RMSNorm):
            te_module = te.RMSNorm(module.normalized_shape[0], eps=module.eps, dtype=module.weight.dtype)
            te_module.weight.copy_(module.weight)
            te_module.bias.copy_(module.bias)
<<<<<<< HEAD
            setattr(model, name.split(".")[-1], te_module)
        else:
            _apply_basic_module_replacement(module)


@torch.no_grad
def _apply_transformer_layer_replacement(model):
    config = model.model.config.__dict__
    hidden_layer_names = ["model.model.layers." + str(i) for i in range(config["num_hidden_layers"])]
    te_layers = []

    layer_indx = 1
    for name, module in model.named_modules():
        if name in hidden_layer_names:
            '''
            te_transformer_module = TELlamaDecoderLayer(
                hidden_size=config["hidden_size"],
                ffn_hidden_size=config["intermediate_size"],
                num_attention_heads=config["num_attention_heads"],
                bias=config["attention_bias"],
                layernorm_epsilon=config["rms_norm_eps"],
                hidden_dropout=0,
                attention_dropout=0,
                fuse_qkv_params=False,
                normalization="RMSNorm",
                activation=config["hidden_act"],
                attn_input_format="bshd",
                num_gqa_groups=config["num_key_value_heads"],
            )
            '''
            te_layers.append(TELlamaDecoderLayer(config=model.model.config, layer_number=layer_indx))
            layer_indx += 1

    if len(te_layers) > 0:
        setattr(model.model.model, "layers", torch.nn.ModuleList(te_layers))
        return True
    else:
        return False
=======
            setattr(model, name, te_module)
        else:
            _apply_basic_module_replacement(module)
>>>>>>> 1e7b9d5e


def is_te_accelerated(model):
    """
    Checks whether model has TE layers or not
    Args:
        model: HF model
    """

    if not HAVE_TE:
        logging.warning("Transformer Engine is not available.")
        return False
    else:
        for name, module in model.named_modules():
            if isinstance(module, (te.LayerNorm, te.Linear, te.TransformerLayer)):
                return True

        return False


def apply_fp8_autocast(model, fp8_recipe_handler=None):
    """
    Applies TE's autocast
    Args:
        model: HF model
        fp8_recipe_handler: fpt handler
    """

    if not HAVE_TE:
        logging.warning("Transformer Engine is not available and the FP8 autocast " "will not be applied.")
    else:
        import transformer_engine.common.recipe as te_recipe

        kwargs = fp8_recipe_handler.to_kwargs() if fp8_recipe_handler is not None else {}
        if "fp8_format" in kwargs:
            kwargs["fp8_format"] = getattr(te_recipe.Format, kwargs["fp8_format"])
        use_during_eval = kwargs.pop("use_autocast_during_eval", False)
        fp8_recipe = te_recipe.DelayedScaling(**kwargs)
        new_forward = _contextual_fp8_autocast(model.forward, fp8_recipe, use_during_eval)

        if hasattr(model.forward, "__func__"):
            model.forward = MethodType(new_forward, model)
        else:
            model.forward = new_forward


def _contextual_fp8_autocast(model_forward, fp8_recipe, use_during_eval=False):
    from transformer_engine.pytorch import fp8_autocast

    def forward(self, *args, **kwargs):
        enabled = use_during_eval or self.training
        with fp8_autocast(enabled=enabled, fp8_recipe=fp8_recipe):
            return model_forward(*args, **kwargs)

    forward.__wrapped__ = model_forward

    return forward<|MERGE_RESOLUTION|>--- conflicted
+++ resolved
@@ -37,7 +37,7 @@
             hidden_size=config.hidden_size,
             ffn_hidden_size=config.intermediate_size,
             num_attention_heads=config.num_attention_heads,
-            bias=False,
+            bias=config.attention_bias,
             layernorm_epsilon=config.rms_norm_eps,
             hidden_dropout=0,
             attention_dropout=0,
@@ -58,11 +58,7 @@
         forward pass of the `TransformerLayer`. Also, make sure the output
         format matches the output of the HF's `LlamaDecoderLayer`.
         """
-        return (
-            super().forward(
-                hidden_states, attention_mask=attention_mask, rotary_pos_emb=self.te_rope_emb
-            ),
-        )
+        return (super().forward(hidden_states, attention_mask=attention_mask, rotary_pos_emb=self.te_rope_emb),)
 
 
 def te_accelerate(model, fp8_autocast=False):
@@ -97,26 +93,17 @@
             if has_bias:
                 te_module.bias.copy_(module.bias)
 
-<<<<<<< HEAD
-            setattr(model, name.split(".")[-1], te_module)
-=======
             setattr(model, name, te_module)
->>>>>>> 1e7b9d5e
         elif isinstance(module, torch.nn.LayerNorm):
             te_module = te.LayerNorm(module.normalized_shape[0], eps=module.eps, params_dtype=module.weight.dtype)
             te_module.weight.copy_(module.weight)
             te_module.bias.copy_(module.bias)
-<<<<<<< HEAD
-            setattr(model, name.split(".")[-1], te_module)
-=======
             setattr(model, name, te_module)
->>>>>>> 1e7b9d5e
         elif isinstance(module, torch.nn.RMSNorm):
             te_module = te.RMSNorm(module.normalized_shape[0], eps=module.eps, dtype=module.weight.dtype)
             te_module.weight.copy_(module.weight)
             te_module.bias.copy_(module.bias)
-<<<<<<< HEAD
-            setattr(model, name.split(".")[-1], te_module)
+            setattr(model, name, te_module)
         else:
             _apply_basic_module_replacement(module)
 
@@ -124,41 +111,21 @@
 @torch.no_grad
 def _apply_transformer_layer_replacement(model):
     config = model.model.config.__dict__
-    hidden_layer_names = ["model.model.layers." + str(i) for i in range(config["num_hidden_layers"])]
+    hidden_layer_names = ["model.layers." + str(i) for i in range(config["num_hidden_layers"])]
     te_layers = []
 
     layer_indx = 1
     for name, module in model.named_modules():
+        print(name)
         if name in hidden_layer_names:
-            '''
-            te_transformer_module = TELlamaDecoderLayer(
-                hidden_size=config["hidden_size"],
-                ffn_hidden_size=config["intermediate_size"],
-                num_attention_heads=config["num_attention_heads"],
-                bias=config["attention_bias"],
-                layernorm_epsilon=config["rms_norm_eps"],
-                hidden_dropout=0,
-                attention_dropout=0,
-                fuse_qkv_params=False,
-                normalization="RMSNorm",
-                activation=config["hidden_act"],
-                attn_input_format="bshd",
-                num_gqa_groups=config["num_key_value_heads"],
-            )
-            '''
             te_layers.append(TELlamaDecoderLayer(config=model.model.config, layer_number=layer_indx))
             layer_indx += 1
 
     if len(te_layers) > 0:
-        setattr(model.model.model, "layers", torch.nn.ModuleList(te_layers))
+        setattr(model.model, "layers", torch.nn.ModuleList(te_layers))
         return True
     else:
         return False
-=======
-            setattr(model, name, te_module)
-        else:
-            _apply_basic_module_replacement(module)
->>>>>>> 1e7b9d5e
 
 
 def is_te_accelerated(model):
