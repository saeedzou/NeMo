--- conflicted
+++ resolved
@@ -533,16 +533,9 @@
     try:
         from megatron.core.distributed.custom_fsdp import FullyShardedDataParallel
 
-<<<<<<< HEAD
-        use_custom_fsdp = True
-    except:
-        use_custom_fsdp = False
-        pass
-=======
         have_custom_fsdp = True
     except ImportError or ModuleNotFoundError:
         have_custom_fsdp = False
->>>>>>> 066e4b4f
 
     for index, module in enumerate(megatron_parallel):
         if parallel_state.get_virtual_pipeline_model_parallel_world_size() is not None:
@@ -580,11 +573,7 @@
             else:
                 _state_dict[key] = value
 
-<<<<<<< HEAD
-        if use_custom_fsdp and hasattr(module, "module") and isinstance(module.module, FullyShardedDataParallel):
-=======
         if have_custom_fsdp and hasattr(module, "module") and isinstance(module.module, FullyShardedDataParallel):
->>>>>>> 066e4b4f
             module.module.load_state_dict(_state_dict, strict=strict)
             continue
 
