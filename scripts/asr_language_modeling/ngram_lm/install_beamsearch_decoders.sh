#!/usr/bin/env bash
# Copyright (c) 2022, NVIDIA CORPORATION.  All rights reserved.
#
# Licensed under the Apache License, Version 2.0 (the "License");
# you may not use this file except in compliance with the License.
# You may obtain a copy of the License at
#
#     http://www.apache.org/licenses/LICENSE-2.0
#
# Unless required by applicable law or agreed to in writing, software
# distributed under the License is distributed on an "AS IS" BASIS,
# WITHOUT WARRANTIES OR CONDITIONS OF ANY KIND, either express or implied.
# See the License for the specific language governing permissions and
# limitations under the License.

# Use this script to install KenLM, OpenSeq2Seq decoder, Flashlight decoder
NEMO_PATH=/workspace/nemo  # Path to NeMo folder: /workspace/nemo if you use NeMo/Dockerfile
if [ "$#" -eq 1 ]
then
  NEMO_PATH=$1
fi
KENLM_MAX_ORDER=10 # Maximum order of KenLM model, also specified in the setup_os2s_decoders.py

cd $NEMO_PATH
<<<<<<< HEAD
apt-get update && apt-get upgrade -y && apt-get install -y liblzma-dev && rm -rf /var/lib/apt/lists/* # needed for flashlight decoder
=======

if [ $(id -u) -eq 0 ]; then
  alias sudo=eval
fi

sudo apt-get update && apt-get upgrade -y && apt-get install -y liblzma-dev && rm -rf /var/lib/apt/lists/* # liblzma needed for flashlight decoder

>>>>>>> 8672af60

git clone https://github.com/NVIDIA/OpenSeq2Seq
cd OpenSeq2Seq
git checkout ctc-decoders
cd ..
mv OpenSeq2Seq/decoders .
rm -rf OpenSeq2Seq
cd decoders
<<<<<<< HEAD
# patch setup code to support the recent distutils
sed -i 's/, distutils/, distutils\nimport distutils.ccompiler/g' setup.py
=======
>>>>>>> 8672af60

cp $NEMO_PATH/scripts/installers/setup_os2s_decoders.py ./setup.py
./setup.sh

# install Boost package for KenLM
<<<<<<< HEAD
wget https://boostorg.jfrog.io/artifactory/main/release/1.80.0/source/boost_1_80_0.tar.bz2 --no-check-certificate && tar --bzip2 -xf $NEMO_PATH/decoders/boost_1_80_0.tar.bz2 && cd boost_1_80_0 && ./bootstrap.sh && ./b2 --layout=tagged link=static,shared threading=multi,single install -j4 || echo FAILURE
=======
wget https://boostorg.jfrog.io/artifactory/main/release/1.80.0/source/boost_1_80_0.tar.bz2 --no-check-certificate && tar --bzip2 -xf $NEMO_PATH/decoders/boost_1_80_0.tar.bz2 && cd boost_1_80_0 && ./bootstrap.sh && sudo ./b2 --layout=tagged link=static,shared threading=multi,single install -j4 || echo FAILURE
>>>>>>> 8672af60
export BOOST_ROOT=$NEMO_PATH/decoders/boost_1_80_0

# install KenLM
cd $NEMO_PATH/decoders/kenlm/build && cmake -DKENLM_MAX_ORDER=$KENLM_MAX_ORDER .. && make -j2
cd $NEMO_PATH/decoders/kenlm
python setup.py install --max_order=$KENLM_MAX_ORDER
export KENLM_LIB=$NEMO_PATH/decoders/kenlm/build/bin
export KENLM_ROOT=$NEMO_PATH/decoders/kenlm
cd ..

# install Flashlight
git clone https://github.com/flashlight/text && cd text
python setup.py bdist_wheel
pip install dist/*.whl
cd ..<|MERGE_RESOLUTION|>--- conflicted
+++ resolved
@@ -22,9 +22,6 @@
 KENLM_MAX_ORDER=10 # Maximum order of KenLM model, also specified in the setup_os2s_decoders.py
 
 cd $NEMO_PATH
-<<<<<<< HEAD
-apt-get update && apt-get upgrade -y && apt-get install -y liblzma-dev && rm -rf /var/lib/apt/lists/* # needed for flashlight decoder
-=======
 
 if [ $(id -u) -eq 0 ]; then
   alias sudo=eval
@@ -32,7 +29,6 @@
 
 sudo apt-get update && apt-get upgrade -y && apt-get install -y liblzma-dev && rm -rf /var/lib/apt/lists/* # liblzma needed for flashlight decoder
 
->>>>>>> 8672af60
 
 git clone https://github.com/NVIDIA/OpenSeq2Seq
 cd OpenSeq2Seq
@@ -41,21 +37,12 @@
 mv OpenSeq2Seq/decoders .
 rm -rf OpenSeq2Seq
 cd decoders
-<<<<<<< HEAD
-# patch setup code to support the recent distutils
-sed -i 's/, distutils/, distutils\nimport distutils.ccompiler/g' setup.py
-=======
->>>>>>> 8672af60
 
 cp $NEMO_PATH/scripts/installers/setup_os2s_decoders.py ./setup.py
 ./setup.sh
 
 # install Boost package for KenLM
-<<<<<<< HEAD
-wget https://boostorg.jfrog.io/artifactory/main/release/1.80.0/source/boost_1_80_0.tar.bz2 --no-check-certificate && tar --bzip2 -xf $NEMO_PATH/decoders/boost_1_80_0.tar.bz2 && cd boost_1_80_0 && ./bootstrap.sh && ./b2 --layout=tagged link=static,shared threading=multi,single install -j4 || echo FAILURE
-=======
 wget https://boostorg.jfrog.io/artifactory/main/release/1.80.0/source/boost_1_80_0.tar.bz2 --no-check-certificate && tar --bzip2 -xf $NEMO_PATH/decoders/boost_1_80_0.tar.bz2 && cd boost_1_80_0 && ./bootstrap.sh && sudo ./b2 --layout=tagged link=static,shared threading=multi,single install -j4 || echo FAILURE
->>>>>>> 8672af60
 export BOOST_ROOT=$NEMO_PATH/decoders/boost_1_80_0
 
 # install KenLM
