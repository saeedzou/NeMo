--- conflicted
+++ resolved
@@ -33,16 +33,11 @@
 from nemo.core.utils.numba_utils import __NUMBA_MINIMUM_VERSION__
 from nemo.core.utils.optional_libs import KENLM_AVAILABLE
 
-<<<<<<< HEAD
 import faulthandler
 faulthandler.enable()
 
 RNNT_MODEL="stt_en_conformer_transducer_small"
 TDT_MODEL="nvidia/parakeet-tdt_ctc-110m"
-=======
-RNNT_MODEL = "stt_en_conformer_transducer_small"
-TDT_MODEL = "nvidia/parakeet-tdt_ctc-110m"
->>>>>>> 2fc31ea0
 DEVICES = [torch.device("cpu")]
 
 if torch.cuda.is_available():
@@ -276,22 +271,8 @@
     @pytest.mark.parametrize("beam_size", [4])
     @pytest.mark.parametrize("pruning_mode", ["late", "early"])
     @pytest.mark.parametrize("blank_lm_score_mode", ["no_score", "lm_weighted_full"])
-<<<<<<< HEAD
     @pytest.mark.parametrize("device", DEVICES)
     def test_rnnt_beam_decoding_kenlm(self, test_data_dir, test_audio_filenames, beam_config, device, batch_size, beam_size, pruning_mode, blank_lm_score_mode):
-=======
-    def test_rnnt_beam_decoding_kenlm(
-        self,
-        test_data_dir,
-        test_audio_filenames,
-        beam_config,
-        device,
-        batch_size,
-        beam_size,
-        pruning_mode,
-        blank_lm_score_mode,
-    ):
->>>>>>> 2fc31ea0
         kenlm_model_path = os.path.join(
             test_data_dir, "asr", "kenlm_ngram_lm", "parakeet-tdt_ctc-110m-libri-1024.kenlm.tmp.arpa"
         )
@@ -670,22 +651,8 @@
     @pytest.mark.parametrize("beam_size", [4])
     @pytest.mark.parametrize("pruning_mode", ["late", "early"])
     @pytest.mark.parametrize("blank_lm_score_mode", ["lm_weighted_full", "no_score"])
-<<<<<<< HEAD
     @pytest.mark.parametrize("device", DEVICES)
     def test_rnnt_beam_decoding_kenlm(self, test_data_dir, test_audio_filenames, beam_config, device, batch_size, beam_size, pruning_mode, blank_lm_score_mode):
-=======
-    def test_rnnt_beam_decoding_kenlm(
-        self,
-        test_data_dir,
-        test_audio_filenames,
-        beam_config,
-        device,
-        batch_size,
-        beam_size,
-        pruning_mode,
-        blank_lm_score_mode,
-    ):
->>>>>>> 2fc31ea0
         kenlm_model_path = os.path.join(
             test_data_dir, "asr", "kenlm_ngram_lm", "parakeet-tdt_ctc-110m-libri-1024.kenlm.tmp.arpa"
         )
