inference:
  greedy: false # Whether or not to use sampling ; use greedy decoding otherwise
  top_k: 0 # The number of highest probability vocabulary tokens to keep for top-k-filtering.
  top_p: 0.9 # If set to float < 1, only the most probable tokens with probabilities that add up to top_p or higher are kept for generation.
  temperature: 1.0 # sampling temperature
  add_BOS: true # add the bos token at the begining of the prompt
  tokens_to_generate: 30 # The minimum length of the sequence to be generated.
<<<<<<< HEAD
  all_probs: false  # whether return the log prob for all the tokens in vocab
  repetition_penalty: 1.2  # The parameter for repetition penalty. 1.0 means no penalty.
  min_tokens_to_generate: 0  # The minimum length of the sequence to be generated.
  compute_logprob: false  # a flag used to compute logprob of all the input text, a very special case of running inference, default False
=======
  all_probs: false # whether return the log prob for all the tokens in vocab
  repetition_penalty: 1.2 # The parameter for repetition penalty. 1.0 means no penalty.
  min_tokens_to_generate: 0 # The minimum length of the sequence to be generated.
  compute_logprob: false # a flag used to compute logprob of all the input text, a very special case of running inference, default False
>>>>>>> 8fe6533f
  batch_size: 1 # batch size for inference
  max_context_length: 512 # max length of the context, input sequence will be truncated if it is longer than this

trainer:
  devices: 1
  num_nodes: 1
  accelerator: gpu
  logger: false # logger provided by exp_manager
  precision: bf16 # 16, 32, or bf16
  enable_checkpointing: false

model:
  tensor_model_parallel_size: 1 # Pruning currently only supports tensor_model_parallel_size=1
  pipeline_model_parallel_size: 1
  sequence_parallel: false # Sequence parallelism is not supported with pipeline parallelism
  restore_from_path: ??? # Nemo file path

  ## Activation Checkpoint
  activations_checkpoint_granularity: null # 'selective' or 'full'
  activations_checkpoint_method: null # 'uniform', 'block', not used with 'selective'

prune:
  calib_dataset: wikitext # wikitext, cnn_dailymail, or a local dataset
  num_calib_size: 1024 # number of samples used for calibration
  # pruning constraints (null means no pruning)
  ffn_hidden_size: null # ffn_hidden_size in the pruned model
  num_attention_heads: null # num_attention_heads in the pruned model
  num_query_groups: null # num_query_groups in the pruned model
  hidden_size: null # hidden_size (embedding size) in the pruned model
<<<<<<< HEAD
  num_layers: null # num_layers (depth) in the pruned model
=======
  num_layers: null # num_layers (depth) in the pruned model using on cosine-similarity based importance
  drop_layers: [] # drop specified layer numbers (comma separated, 1-indexed). Cannot be used with other constraints
>>>>>>> 8fe6533f

export:
  save_path: ??? # Path where the pruned model will be saved<|MERGE_RESOLUTION|>--- conflicted
+++ resolved
@@ -5,17 +5,10 @@
   temperature: 1.0 # sampling temperature
   add_BOS: true # add the bos token at the begining of the prompt
   tokens_to_generate: 30 # The minimum length of the sequence to be generated.
-<<<<<<< HEAD
-  all_probs: false  # whether return the log prob for all the tokens in vocab
-  repetition_penalty: 1.2  # The parameter for repetition penalty. 1.0 means no penalty.
-  min_tokens_to_generate: 0  # The minimum length of the sequence to be generated.
-  compute_logprob: false  # a flag used to compute logprob of all the input text, a very special case of running inference, default False
-=======
   all_probs: false # whether return the log prob for all the tokens in vocab
   repetition_penalty: 1.2 # The parameter for repetition penalty. 1.0 means no penalty.
   min_tokens_to_generate: 0 # The minimum length of the sequence to be generated.
   compute_logprob: false # a flag used to compute logprob of all the input text, a very special case of running inference, default False
->>>>>>> 8fe6533f
   batch_size: 1 # batch size for inference
   max_context_length: 512 # max length of the context, input sequence will be truncated if it is longer than this
 
@@ -45,12 +38,8 @@
   num_attention_heads: null # num_attention_heads in the pruned model
   num_query_groups: null # num_query_groups in the pruned model
   hidden_size: null # hidden_size (embedding size) in the pruned model
-<<<<<<< HEAD
-  num_layers: null # num_layers (depth) in the pruned model
-=======
   num_layers: null # num_layers (depth) in the pruned model using on cosine-similarity based importance
   drop_layers: [] # drop specified layer numbers (comma separated, 1-indexed). Cannot be used with other constraints
->>>>>>> 8fe6533f
 
 export:
   save_path: ??? # Path where the pruned model will be saved